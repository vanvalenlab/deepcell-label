import logging

try:
    from setuptools import setup, find_packages
except ImportError:
    from distutils.core import setup, find_packages


def _parse_requirements(file_path):
    lineiter = (line.strip() for line in open(file_path))
    reqs = []
    for line in lineiter:
        reqs.append(line)
    return reqs

try:
    install_reqs = _parse_requirements('requirements.txt')
except Exception:
    logging.warning('Failed to load requirements file, using default ones.')
    install_reqs = []

setup(
<<<<<<< HEAD
    name='deepcelllabel',
=======
    name='deepcell-label',
>>>>>>> 9f1edef0
    version='0.1',
    packages=find_packages(),
    install_requires=install_reqs,
    extras_require={
        'tests': ['pytest',
                  'pytest-pep8',
                  'pytest-cov'],
    },
    license='LICENSE',
    author='Van Valen Lab',
    author_email='vanvalen@caltech.edu',
<<<<<<< HEAD
    description='DeepCell Label tester',
=======
    description='deepcell-label tester',
>>>>>>> 9f1edef0
)<|MERGE_RESOLUTION|>--- conflicted
+++ resolved
@@ -20,11 +20,7 @@
     install_reqs = []
 
 setup(
-<<<<<<< HEAD
-    name='deepcelllabel',
-=======
     name='deepcell-label',
->>>>>>> 9f1edef0
     version='0.1',
     packages=find_packages(),
     install_requires=install_reqs,
@@ -36,9 +32,5 @@
     license='LICENSE',
     author='Van Valen Lab',
     author_email='vanvalen@caltech.edu',
-<<<<<<< HEAD
-    description='DeepCell Label tester',
-=======
     description='deepcell-label tester',
->>>>>>> 9f1edef0
 )