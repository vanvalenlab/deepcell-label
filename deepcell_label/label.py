--- conflicted
+++ resolved
@@ -52,16 +52,14 @@
         self.labels_changed = False
 
     @property
-<<<<<<< HEAD
     def tracks(self):
         return self.labels.cell_info[self.feature]
-=======
+
     def new_label(self):
         """
         Gets an unused label
         """
         return self.project.get_max_label(self.feature) + 1
->>>>>>> 95bbe4da
 
     @property
     def frame(self):
@@ -133,25 +131,11 @@
         if track['frames'] == []:
             del self.tracks[del_label]
 
-<<<<<<< HEAD
             # also remove from list of cell_ids
             ids = self.labels.cell_ids[self.feature]
             self.labels.cell_ids[self.feature] = np.delete(
                 ids, np.where(ids == np.int64(del_label))
             )
-=======
-        Args:
-            label (int): label to replace
-        """
-        # Get and edit the displayed labels
-        img = self.frame[..., self.feature]
-        img[img == label] = self.new_label
-        # Update label metadata
-        self.del_cell_info(del_label=label, frame=self.frame_id)
-        self.add_cell_info(add_label=self.new_label, frame=self.frame_id)
-        # Assign the image to the frame
-        self.frame[..., self.feature] = img
->>>>>>> 95bbe4da
 
             # If deleting lineage data, remove parent/daughter entries
             for _, track in self.tracks.items():
@@ -547,152 +531,6 @@
         self.frame[..., self.feature] = img_ann
         self.y_changed = True
 
-<<<<<<< HEAD
-=======
-
-class ZStackEdit(BaseEdit):
-
-    def __init__(self, project):
-        super(ZStackEdit, self).__init__(project)
-
-    def action_new_cell_stack(self, label):
-        """
-        Creates new cell label and replaces original label with it in all subsequent frames.
-
-        Args:
-            label (int): label to replace with a new label
-        """
-        # Replace old label with new in every frame until end
-        for label_frame in self.project.label_frames[self.frame_id:]:
-            img = label_frame.frame[..., self.feature]
-            img[img == label] = self.new_label
-            # Update cell info for this frame
-            if self.new_label in img:
-                self.del_cell_info(del_label=label, frame=label_frame.frame_id)
-                self.add_cell_info(add_label=self.new_label, frame=label_frame.frame_id)
-            label_frame.frame[..., self.feature] = img
-
-    def action_replace(self, label_1, label_2):
-        """
-        Replacing label_2 with label_1.
-        """
-        label_1 = self.clean_label(label_1)
-        # TODO: check on backend that labels are different?
-        # Check each frame for label_2
-        for label_frame in self.project.label_frames:
-            img = label_frame.frame[..., self.feature]
-            # if label being replaced is present, remove it from image and update cell info dict
-            if np.any(np.isin(img, label_2)):
-                img = np.where(img == label_2, label_1, img)
-                self.add_cell_info(add_label=label_1, frame=self.frame_id)
-                self.del_cell_info(del_label=label_2, frame=self.frame_id)
-                label_frame.frame[..., self.feature] = img
-
-    def action_predict_single(self):
-        """
-        predicts zstack relationship for current frame based on previous frame
-        useful for finetuning corrections one frame at a time
-        """
-        if self.frame_id > 0:
-            prev_frame = self.frame_id - 1
-            img = self.project.label_frames[prev_frame].frame[..., self.feature]
-            next_img = self.frame[..., self.feature]
-            updated_img = predict_zstack_cell_ids(img, next_img)
-
-            # check if image changed
-            comparison = np.where(next_img != updated_img)
-            self.y_changed = np.any(comparison)
-
-            # if the image changed, update cell info and label frame
-            if self.y_changed:
-                self.remake_cell_info()
-                self.frame[..., self.feature] = updated_img
-
-    def action_predict_zstack(self):
-        """
-        use location of cells in image to predict which annotations are
-        different slices of the same cell
-        """
-        for frame_id in range(self.project.num_frames - 1):
-            img = self.project.label_frames[frame_id].frame[..., self.feature]
-            next_img = self.project.label_frames[frame_id + 1].frame[..., self.feature]
-            predicted_next = predict_zstack_cell_ids(img, next_img)
-            self.project.label_frames[frame_id + 1].frame[..., self.feature] = predicted_next
-
-        # remake cell_info dict based on new annotations
-        self.y_changed = True
-        self.remake_cell_info()
-
-    def action_save_zstack(self, bucket):
-        # save file to BytesIO object
-        store_npz = io.BytesIO()
-
-        # X and y are array names by convention
-        np.savez(store_npz, X=self.project.raw_array, y=self.project.label_array)
-        store_npz.seek(0)
-
-        # store npz file object in bucket/path
-        s3 = self.project._get_s3_client()
-        s3.upload_fileobj(store_npz, bucket, self.project.path)
-
-    def add_cell_info(self, add_label, frame):
-        """Add a cell to the npz"""
-        add_label = int(add_label)
-        # if cell already exists elsewhere in npz
-        try:
-            old_frames = self.labels.cell_info[self.feature][add_label]['frames']
-            new_frames = np.append(old_frames, frame)
-            new_frames = np.unique(new_frames).tolist()
-            self.labels.cell_info[self.feature][add_label]['frames'] = new_frames
-        # cell does not exist anywhere in npz
-        except KeyError:
-            self.labels.cell_info[self.feature][add_label] = {
-                'label': add_label,
-                'frames': [frame],
-                'slices': ''
-            }
-            self.labels.cell_ids[self.feature] = np.append(self.labels.cell_ids[self.feature],
-                                                           add_label)
-
-        # if adding cell, frames and info have necessarily changed
-        self.y_changed = self.labels_changed = True
-
-    def del_cell_info(self, del_label, frame):
-        """Remove a cell from the npz"""
-        # remove cell from frame
-        old_frames = self.labels.cell_info[self.feature][del_label]['frames']
-        new_frames = np.delete(old_frames, np.where(old_frames == np.int64(frame))).tolist()
-        self.labels.cell_info[self.feature][del_label]['frames'] = new_frames
-
-        # if that was the last frame, delete the entry for that cell
-        if self.labels.cell_info[self.feature][del_label]['frames'] == []:
-            del self.labels.cell_info[self.feature][del_label]
-
-            # also remove from list of cell_ids
-            ids = self.labels.cell_ids[self.feature]
-            ids = np.delete(ids, np.where(ids == np.int64(del_label)))
-            self.labels.cell_ids[self.feature] = ids
-
-        # if deleting cell, frames and info have necessarily changed
-        self.y_changed = self.labels_changed = True
-
-    def remake_cell_info(self):
-        """Remake the entire cell_info and cell_ids dicts"""
-        label_maker = LabelInfoMaker(self.project.label_array)
-        self.labels.cell_info = label_maker.cell_info
-        self.labels.cell_ids = label_maker.cell_ids
-        self.labels_changed = True
-
-
-class TrackEdit(BaseEdit):
-    def __init__(self, project):
-        super(TrackEdit, self).__init__(project)
-
-    @property
-    def tracks(self):
-        return self.labels.cell_info[self.feature]
-
->>>>>>> 95bbe4da
     def action_add_daughter(self, parent, daughter):
         """
         Adds a daughter to a division event.
@@ -861,7 +699,7 @@
 
         track['frames'] = frames_before
         new_track['frames'] = frames_after
-        new_track['label'] = new_label
+        new_track['label'] = self.new_label
 
         # only add daughters if they aren't in the same frame as the new track
         new_track['daughters'] = []
@@ -877,322 +715,6 @@
         track['frame_div'] = None
         track['capped'] = False
 
-        self.labels.cell_ids[0] = np.append(self.labels.cell_ids[0], new_label)
-
-<<<<<<< HEAD
-        self.y_changed = self.labels_changed = True
-=======
-        self.y_changed = self.labels_changed = True
-
-    def action_replace(self, label_1, label_2):
-        """
-        Replacing label_2 with label_1 in all frames.
-        """
-        label_1 = self.clean_label(label_1)
-        label_2 = self.clean_label(label_2)
-        # replace arrays
-        for label_frame in self.project.label_frames:
-            frame = label_frame.frame
-            if label_2 in frame:
-                replaced = np.where(frame == label_2, label_1, frame)
-                label_frame.frame = replaced
-
-        # TODO: is this the same as add/remove?
-        # replace fields
-        keep_track = self.tracks[label_1]
-        remove_track = self.tracks[label_2]
-
-        for d in remove_track['daughters']:
-            self.tracks[d]['parent'] = label_1
-
-        keep_track['frames'].extend(remove_track['frames'])
-        keep_track['frames'] = sorted(set(keep_track['frames']))
-        keep_track['daughters'] = remove_track['daughters']
-        keep_track['frame_div'] = remove_track['frame_div']
-        keep_track['capped'] = remove_track['capped']
-
-        del self.tracks[label_2]
-        for _, track in self.tracks.items():
-            try:
-                track['daughters'].remove(label_2)
-            except ValueError:
-                pass
-
-        self.y_changed = self.labels_changed = True
-
-    def action_swap_tracks(self, label_1, label_2):
-        """
-        Replace label_1 with label_2 on all frames and vice versa.
-        """
-        label_1 = self.clean_label(label_1)
-        label_2 = self.clean_label(label_2)
-
-        def relabel(old_label, new_label):
-            for label_frame in self.project.label_frames:
-                img = label_frame.frame
-                img[img == old_label] = new_label
-                label_frame.frame = img
-
-            # replace fields
-            track_new = self.tracks[new_label] = self.tracks[old_label]
-            track_new['label'] = new_label
-            del self.tracks[old_label]
-
-            for d in track_new['daughters']:
-                self.tracks[d]['parent'] = new_label
-
-            if track_new['parent'] is not None:
-                parent_track = self.tracks[track_new['parent']]
-                parent_track['daughters'].remove(old_label)
-                parent_track['daughters'].append(new_label)
-
-        relabel(label_1, -1)
-        relabel(label_2, label_1)
-        relabel(-1, label_2)
-
-        self.y_changed = self.labels_changed = True
-
-    def action_save_track(self, bucket):
-        # clear any empty tracks before saving file
-        empty_tracks = []
-        for key in self.tracks:
-            if not self.tracks[key]['frames']:
-                empty_tracks.append(self.tracks[key]['label'])
-        for track in empty_tracks:
-            del self.tracks[track]
-
-        # create file object in memory instead of writing to disk
-        trk_file_obj = io.BytesIO()
-
-        with tarfile.open(fileobj=trk_file_obj, mode='w') as trks:
-            with tempfile.NamedTemporaryFile('w') as lineage_file:
-                json.dump(self.tracks, lineage_file, indent=1)
-                lineage_file.flush()
-                trks.add(lineage_file.name, 'lineage.json')
-
-            with tempfile.NamedTemporaryFile() as raw_file:
-                np.save(raw_file, self.project.raw_array)
-                raw_file.flush()
-                trks.add(raw_file.name, 'raw.npy')
-
-            with tempfile.NamedTemporaryFile() as tracked_file:
-                np.save(tracked_file, self.project.label_array)
-                tracked_file.flush()
-                trks.add(tracked_file.name, 'tracked.npy')
-        try:
-            # go to beginning of file object
-            trk_file_obj.seek(0)
-            s3 = self.project._get_s3_client()
-            s3.upload_fileobj(trk_file_obj, bucket, self.project.path)
-
-        except Exception as e:
-            print('Something Happened: ', e, file=sys.stderr)
-            raise
-
-    def add_cell_info(self, add_label, frame):
-        """Add a cell to the trk"""
-        # if cell already exists elsewhere in trk:
-        add_label = int(add_label)
-        try:
-            old_frames = self.tracks[add_label]['frames']
-            updated_frames = np.append(old_frames, frame)
-            updated_frames = np.unique(updated_frames).tolist()
-            self.tracks[add_label]['frames'] = updated_frames
-        # cell does not exist anywhere in trk:
-        except KeyError:
-            self.tracks[add_label] = {
-                'label': add_label,
-                'frames': [frame],
-                'daughters': [],
-                'frame_div': None,
-                'parent': None,
-                'capped': False,
-            }
-            ids = np.append(self.labels.cell_ids[self.feature], add_label)
-            self.labels.cell_ids[self.feature] = ids
-
-        self.y_changed = self.labels_changed = True
-
-    def del_cell_info(self, del_label, frame):
-        """Remove a cell from the trk"""
-        # remove cell from frame
-        track = self.tracks[del_label]
-        track['frames'] = [i for i in track['frames'] if i != frame]
-
-        # if that was the last frame, delete the entry for that cell
-        if track['frames'] == []:
-            del self.tracks[del_label]
-
-            # also remove from list of cell_ids
-            ids = self.labels.cell_ids[self.feature]
-            self.labels.cell_ids[self.feature] = np.delete(
-                ids, np.where(ids == np.int64(del_label))
-            )
-
-            # If deleting lineage data, remove parent/daughter entries
-            for _, track in self.tracks.items():
-                try:
-                    track['daughters'].remove(del_label)
-                    if track['daughters'] == []:
-                        track['frame_div'] = None
-                        track['capped'] = False
-                except ValueError:
-                    pass
-                if track['parent'] == del_label:
-                    track['parent'] = None
-
-        self.y_changed = self.labels_changed = True
-
-
-def predict_zstack_cell_ids(img, next_img, threshold=0.1):
-    """
-    Predict labels for next_img based on intersection over union (iou)
-    with img. If cells don't meet threshold for iou, they don't count as
-    matching enough to share label with "matching" cell in img. Cells
-    that don't have a match in img (new cells) get a new label so that
-    output relabeled_next does not skip label values (unless label values
-    present in prior image need to be skipped to avoid conflating labels).
-    """
-
-    # relabel to remove skipped values, keeps subsequent predictions cleaner
-    next_img = relabel_frame(next_img)
-
-    # create np array that can hold all pairings between cells in one
-    # image and cells in next image
-    iou = np.zeros((np.max(img) + 1, np.max(next_img) + 1))
-
-    vals = np.unique(img)
-    cells = vals[np.nonzero(vals)]
-
-    # nothing to predict off of
-    if len(cells) == 0:
-        return next_img
-
-    next_vals = np.unique(next_img)
-    next_cells = next_vals[np.nonzero(next_vals)]
-
-    # no values to reassign
-    if len(next_cells) == 0:
-        return next_img
-
-    # calculate IOUs
-    for i in cells:
-        for j in next_cells:
-            intersection = np.logical_and(img == i, next_img == j)
-            union = np.logical_or(img == i, next_img == j)
-            iou[i, j] = intersection.sum(axis=(0, 1)) / union.sum(axis=(0, 1))
-
-    # relabel cells appropriately
-
-    # relabeled_next holds cells as they get relabeled appropriately
-    relabeled_next = np.zeros(next_img.shape, dtype=np.uint16)
-
-    # max_indices[cell_from_next_img] -> cell from first image that matches it best
-    max_indices = np.argmax(iou, axis=0)
-
-    # put cells that into new image if they've been matched with another cell
-
-    # keep track of which (next_img)cells don't have matches
-    # this can be if (next_img)cell matched background, or if (next_img)cell matched
-    # a cell already used
-    unmatched_cells = []
-    # don't reuse cells (if multiple cells in next_img match one particular cell)
-    used_cells_src = []
-
-    # next_cell ranges between 0 and max(next_img)
-    # matched_cell is which cell in img matched next_cell the best
-
-    # this for loop does the matching between cells
-    for next_cell, matched_cell in enumerate(max_indices):
-        # if more than one match, look for best match
-        # otherwise the first match gets linked together, not necessarily reproducible
-
-        # matched_cell != 0 prevents adding the background to used_cells_src
-        if matched_cell != 0 and matched_cell not in used_cells_src:
-            bool_matches = np.where(max_indices == matched_cell)
-            count_matches = np.count_nonzero(bool_matches)
-            if count_matches > 1:
-                # for a given cell in img, which next_cell has highest iou
-                matching_next_options = np.argmax(iou, axis=1)
-                best_matched_next = matching_next_options[matched_cell]
-
-                # ignore if best_matched_next is the background
-                if best_matched_next != 0:
-                    if next_cell != best_matched_next:
-                        unmatched_cells = np.append(unmatched_cells, next_cell)
-                        continue
-                    else:
-                        # don't add if bad match
-                        if iou[matched_cell][best_matched_next] > threshold:
-                            relabeled_next = np.where(next_img == best_matched_next,
-                                                      matched_cell, relabeled_next)
-
-                        # if it's a bad match, we still need to add next_cell back
-                        # into relabeled next later
-                        elif iou[matched_cell][best_matched_next] <= threshold:
-                            unmatched_cells = np.append(unmatched_cells, best_matched_next)
-
-                        # in either case, we want to be done with the "matched_cell" from img
-                        used_cells_src = np.append(used_cells_src, matched_cell)
-
-            # matched_cell != 0 is still true
-            elif count_matches == 1:
-                # add the matched cell to the relabeled image
-                if iou[matched_cell][next_cell] > threshold:
-                    relabeled_next = np.where(next_img == next_cell, matched_cell, relabeled_next)
-                else:
-                    unmatched_cells = np.append(unmatched_cells, next_cell)
-
-                used_cells_src = np.append(used_cells_src, matched_cell)
-
-        elif matched_cell in used_cells_src and next_cell != 0:
-            # skip that pairing, add next_cell to unmatched_cells
-            unmatched_cells = np.append(unmatched_cells, next_cell)
-
-        # if the cell in next_img didn't match anything (and is not the background):
-        if matched_cell == 0 and next_cell != 0:
-            unmatched_cells = np.append(unmatched_cells, next_cell)
-            # note: this also puts skipped (nonexistent) labels into unmatched cells,
-            # main reason to relabel first
-
-    # figure out which labels we should use to label remaining, unmatched cells
-
-    # these are the values that have already been used in relabeled_next
-    relabeled_values = np.unique(relabeled_next)[np.nonzero(np.unique(relabeled_next))]
-
-    # to account for any new cells that appear, create labels by adding to the max number of cells
-    # assumes that these are new cells and that all prev labels have been assigned
-    # only make as many new labels as needed
-
-    current_max = max(np.max(cells), np.max(relabeled_values)) + 1
-
-    stringent_allowed = []
-    for additional_needed in range(len(unmatched_cells)):
-        stringent_allowed.append(current_max)
-        current_max += 1
-
-    # replace each unmatched cell with a value from the stringent_allowed list,
-    # add that relabeled cell to relabeled_next
-    if len(unmatched_cells) > 0:
-        for reassigned_cell in range(len(unmatched_cells)):
-            relabeled_next = np.where(next_img == unmatched_cells[reassigned_cell],
-                                      stringent_allowed[reassigned_cell], relabeled_next)
-
-    return relabeled_next
-
-
-def relabel_frame(img, start_val=1):
-    '''relabel cells in frame starting from 1 without skipping values'''
-
-    # cells in image to be relabeled
-    cell_list = np.unique(img)
-    cell_list = cell_list[np.nonzero(cell_list)]
-
-    relabeled_cell_list = range(start_val, len(cell_list) + start_val)
-
-    relabeled_img = np.zeros(img.shape, dtype=np.uint16)
-    for i, cell in enumerate(cell_list):
-        relabeled_img = np.where(img == cell, relabeled_cell_list[i], relabeled_img)
-
-    return relabeled_img
->>>>>>> 95bbe4da
+        self.labels.cell_ids[0] = np.append(self.labels.cell_ids[0], self.new_label)
+
+        self.y_changed = self.labels_changed = True