"""Tests for exporters.py"""

import pytest
import io

from deepcell_label import models
from deepcell_label import exporters
from deepcell_label.conftest import DummyLoader


<<<<<<< HEAD
@pytest.fixture
def npz_exporter(app, db_session):
    with app.app_context():
        db_session.autoflush = False
        project = models.Project.create(DummyLoader())
        exporter = exporters.Exporter(project, 'npz')
        return exporter


@pytest.fixture
def trk_exporter(app, db_session):
    with app.app_context():
        db_session.autoflush = False
        project = models.Project.create(DummyLoader())
        exporter = exporters.Exporter(project, 'trk')
        return exporter


=======
>>>>>>> f21c09a0
class TestExporter():

    def test_export_npz(self, app, db_session):
        with app.app_context():
            db_session.autoflush = False
            project = models.Project.create(DummyLoader(path='test.npz'))
            exporter = exporters.Exporter(project)
            file_ = exporter.export()
            assert isinstance(file_, io.BytesIO)

    def test_export_trk(self, app, db_session):
        with app.app_context():
            db_session.autoflush = False
            project = models.Project.create(DummyLoader(path='test.trk'))
            exporter = exporters.Exporter(project)
            file_ = exporter.export()
            assert isinstance(file_, io.BytesIO)


class TestS3Exporter():

    def test_export(self, mocker, app, db_session):
        with app.app_context():
            mocked = mocker.patch('boto3.s3.inject.upload_fileobj')
            db_session.autoflush = False
            project = models.Project.create(DummyLoader())
            exporter = exporters.S3Exporter(project, 'npz')
            exporter.export('test')
            mocked.assert_called()<|MERGE_RESOLUTION|>--- conflicted
+++ resolved
@@ -8,42 +8,21 @@
 from deepcell_label.conftest import DummyLoader
 
 
-<<<<<<< HEAD
-@pytest.fixture
-def npz_exporter(app, db_session):
-    with app.app_context():
-        db_session.autoflush = False
-        project = models.Project.create(DummyLoader())
-        exporter = exporters.Exporter(project, 'npz')
-        return exporter
-
-
-@pytest.fixture
-def trk_exporter(app, db_session):
-    with app.app_context():
-        db_session.autoflush = False
-        project = models.Project.create(DummyLoader())
-        exporter = exporters.Exporter(project, 'trk')
-        return exporter
-
-
-=======
->>>>>>> f21c09a0
 class TestExporter():
 
     def test_export_npz(self, app, db_session):
         with app.app_context():
             db_session.autoflush = False
-            project = models.Project.create(DummyLoader(path='test.npz'))
-            exporter = exporters.Exporter(project)
+            project = models.Project.create(DummyLoader())
+            exporter = exporters.Exporter(project, 'npz')
             file_ = exporter.export()
             assert isinstance(file_, io.BytesIO)
 
     def test_export_trk(self, app, db_session):
         with app.app_context():
             db_session.autoflush = False
-            project = models.Project.create(DummyLoader(path='test.trk'))
-            exporter = exporters.Exporter(project)
+            project = models.Project.create(DummyLoader())
+            exporter = exporters.Exporter(project, 'trk')
             file_ = exporter.export()
             assert isinstance(file_, io.BytesIO)
 
