"""Test for DeepCell Label Blueprints"""

import io

import pytest
import numpy as np
from tifffile import TiffWriter
from PIL import Image


from deepcell_label import models
from deepcell_label.conftest import DummyLoader


# Automatically enable transactions for all tests, without importing any extra fixtures.
@pytest.fixture(autouse=True)
def enable_transactional_tests(db_session):
    db_session.autoflush = False
    pass


class Bunch(object):
    def __init__(self, **kwds):
        self.__dict__.update(kwds)


def test_health(client):
    response = client.get('/health')
    assert response.status_code == 200
    assert response.json.get('message') == 'success'


def test_raw(client):
    project = models.Project.create(DummyLoader())
    response = client.get(f'/api/raw/{project.token}/0/0')
    assert response.status_code == 200


def test_labeled(client):
    project = models.Project.create(DummyLoader())
    response = client.get(f'/api/labeled/{project.token}/0/0')
    assert response.status_code == 200


def test_array(client):
    project = models.Project.create(DummyLoader())
    response = client.get(f'/api/array/{project.token}/0/0')
    assert response.status_code == 200


def test_colormap(client):
    project = models.Project.create(DummyLoader())
    response = client.get(f'/api/colormap/{project.token}/0')
    assert response.status_code == 200


def test_edit(client):
    pass


def test_undo(client):
    # Project not found
    response = client.post('/api/undo/0')
    assert response.status_code == 404

    # Create a project
    project = models.Project.create(DummyLoader())

    # Undo with no action to undo silently does nothing
    response = client.post('/api/undo/{}'.format(project.token))
    assert response.status_code == 200


def test_redo(client):
    # Project not found
    response = client.post('/api/redo/0')
    assert response.status_code == 404

    # Create a project
    project = models.Project.create(DummyLoader())

    # Redo with no action to redo silently does nothing
    response = client.post(f'/api/redo/{project.token}')
    assert response.status_code == 200


def test_create_project(client, mocker):
<<<<<<< HEAD
    mocker.patch('deepcell_label.blueprints.url_loaders.URLLoader', lambda *args: DummyLoader())
=======
    mocker.patch('deepcell_label.blueprints.loaders.URLLoader', lambda *args: DummyLoader())
>>>>>>> f5e67ebc
    response = client.post(f'/api/project')
    assert response.status_code == 200


def test_create_project_dropped_npz(client):
    npz = io.BytesIO()
    np.savez(npz, X=np.zeros((1, 1, 1, 1)), y=np.ones((1, 1, 1, 1)))
    npz.seek(0)
    data = {'file': (npz, 'test.npz')}
    response = client.post(f'/api/project/dropped', data=data, content_type='multipart/form-data')
    assert response.status_code == 200


def test_create_project_dropped_tiff(client):
    tifffile = io.BytesIO()
    with TiffWriter(tifffile) as writer:
        writer.save(np.zeros((1, 1, 1, 1)))
        tifffile.seek(0)
    data = {'file': (tifffile, 'test.tiff')}
    response = client.post(f'/api/project/dropped', data=data, content_type='multipart/form-data')
    assert response.status_code == 200


def test_create_project_dropped_png(client):
    png = io.BytesIO()
    img = Image.fromarray(np.zeros((1, 1)), mode='L')
    img.save(png, format="png")
    png.seek(0)
    data = {'file': (png, 'test.png')}
    response = client.post(f'/api/project/dropped', data=data, content_type='multipart/form-data')
    assert response.status_code == 200


def test_get_project(client):
    project = models.Project.create(DummyLoader())
    response = client.get(f'/api/project/{project.token}')
    assert response.status_code == 200


# def test_project_finished(client):
#     project = models.Project.create(DummyLoader())
#     project.finish()
#     response = client.get(f'/project/{project.token}')
#     assert response.status_code == 410


# def test_download_project(client, mocker):
#     project = models.Project.create(DummyLoader())
#     mocked_export = mocker.patch('deepcell_label.blueprints.exporters.Exporter.export',
#                                  return_value=io.BytesIO())
#     response = client.get(f'/downloadproject/{project.token}')
#     assert response.status_code == 200
#     mocked_export.assert_called()


# def test_upload_to_s3_npz(client, mocker):
#     project = models.Project.create(DummyLoader(path='test.npz'))
#     mocked_export = mocker.patch('deepcell_label.blueprints.exporters.S3Exporter.export')
#     response = client.get(f'/api/upload/caliban-output/{project.token}')
#     assert response.status_code == 302
#     mocked_export.assert_called()


# def test_upload_to_s3_trk(client, mocker):
#     project = models.Project.create(DummyLoader(path='test.trk'))
#     mocked_export = mocker.patch('deepcell_label.blueprints.exporters.S3Exporter.export')
#     response = client.get(f'/api/upload/caliban-output/{project.token}')
#     assert response.status_code == 302
#     mocked_export.assert_called()


# def test_upload_to_s3_missing(client, mocker):
#     mocker.patch('deepcell_label.blueprints.exporters.S3Exporter.export')
#     response = client.get('/api/upload/caliban-output/1')
#     assert response.status_code == 404<|MERGE_RESOLUTION|>--- conflicted
+++ resolved
@@ -85,11 +85,7 @@
 
 
 def test_create_project(client, mocker):
-<<<<<<< HEAD
-    mocker.patch('deepcell_label.blueprints.url_loaders.URLLoader', lambda *args: DummyLoader())
-=======
     mocker.patch('deepcell_label.blueprints.loaders.URLLoader', lambda *args: DummyLoader())
->>>>>>> f5e67ebc
     response = client.post(f'/api/project')
     assert response.status_code == 200
 
