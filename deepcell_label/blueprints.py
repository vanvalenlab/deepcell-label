--- conflicted
+++ resolved
@@ -9,12 +9,9 @@
 import json
 import timeit
 import traceback
-<<<<<<< HEAD
 from os import listdir
-=======
 import hashlib
 
->>>>>>> a43ed6b0
 
 from flask import abort
 from flask import Blueprint
