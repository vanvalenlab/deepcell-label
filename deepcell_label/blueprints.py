"""Flask blueprint for modular routes."""
from __future__ import absolute_import
from __future__ import division
from __future__ import print_function

import gzip
import json
import timeit
import traceback
import hashlib


from flask import abort
from flask import Blueprint
from flask import jsonify
from flask import request
from flask import current_app
from flask import send_file
from flask import make_response
from werkzeug.exceptions import HTTPException
import matplotlib

from deepcell_label.label import Edit
from deepcell_label.models import Project
from deepcell_label import loaders
from deepcell_label import exporters
<<<<<<< HEAD
from deepcell_label.config import S3_INPUT_BUCKET, S3_OUTPUT_BUCKET
from deepcell_label.utils import add_frame_div_parent, reformat_cell_info
=======

>>>>>>> f21c09a0

bp = Blueprint('label', __name__)  # pylint: disable=C0103


@bp.route('/health')
def health():
    """Returns success if the application is ready."""
    return jsonify({'message': 'success'}), 200


@bp.errorhandler(loaders.InvalidExtension)
def handle_invalid_extension(error):
    response = jsonify(error.to_dict())
    response.status_code = error.status_code
    return response


@bp.errorhandler(Exception)
def handle_exception(error):
    """Handle all uncaught exceptions"""
    # pass through HTTP errors
    if isinstance(error, HTTPException):
        return error

    current_app.logger.error('Encountered %s: %s',
                             error.__class__.__name__, error, exc_info=1)

    traceback.print_exc()
    # now you're handling non-HTTP exceptions only
    return jsonify({'error': str(error)}), 500


@bp.route('/api/raw/<token>/<int:channel>/<int:frame>')
def raw(token, channel, frame):
    project = Project.get(token)
    if not project:
        return abort(404, description=f'project {token} not found')
    png = project.get_raw_png(channel, frame)
    etag = hashlib.md5(png.getbuffer()).hexdigest()
    return send_file(png, mimetype='image/png', etag=etag)


@bp.route('/api/labeled/<token>/<int:feature>/<int:frame>')
def labeled(token, feature, frame):
    project = Project.get(token)
    if not project:
        return abort(404, description=f'project {token} not found')
    png = project.get_labeled_png(feature, frame)
    etag = hashlib.md5(png.getbuffer()).hexdigest()
    response = send_file(png, mimetype='image/png', cache_timeout=0, etag=etag)
    return response


@bp.route('/api/array/<token>/<int:feature>/<int:frame>')
def array(token, feature, frame):
    """
    """
    project = Project.get(token)
    if not project:
        return jsonify({'error': f'project {token} not found'}), 404
    labeled_array = project.get_labeled_array(feature, frame)
    content = gzip.compress(json.dumps(labeled_array.tolist()).encode('utf8'), 5)
    response = make_response(content)
    response.headers['Content-length'] = len(content)
    response.headers['Content-Encoding'] = 'gzip'
    # gzip includes a timestamp that changes the md5 hash
    # TODO: in Python >= 3.8, add mtime=0 to create stable md5 and use add_etag instead
    etag = hashlib.md5(labeled_array).hexdigest()
    response.set_etag(etag)
    return response.make_conditional(request)


@bp.route('/api/semantic-labels/<project_id>/<int:feature>')
def semantic_labels(project_id, feature):
    project = Project.get(project_id)
    if not project:
        return jsonify({'error': f'project {project_id} not found'}), 404
    cell_info = project.labels.cell_info[feature]
    cell_info = add_frame_div_parent(cell_info)
    cell_info = reformat_cell_info(cell_info)
    response = make_response(cell_info)
    response.add_etag()
    return response.make_conditional(request)


@bp.route('/api/colormap/<project_id>/<int:feature>')
def colormap(project_id, feature):
    project = Project.get(project_id)
    if not project:
        return jsonify({'error': f'project {project_id} not found'}), 404
    max_label = project.get_max_label(feature)
    colormap = matplotlib.pyplot.get_cmap('viridis', max_label)
    colors = list(map(matplotlib.colors.rgb2hex, colormap.colors))
    colors.insert(0, '#000000')  # No label (label 0) is black
    colors.append('#FFFFFF')  # New label (last label) is white
    response = make_response({'colors': colors})
    response.headers['Cache-Control'] = 'max-age=0'
    response.add_etag()
    return response.make_conditional(request)


@bp.route('/api/edit/<token>/<action_type>', methods=['POST'])
def edit(token, action_type):
    """
    Edit the labeling of the project and
    update the project in the database.
    """
    start = timeit.default_timer()
    # obtain 'info' parameter data sent by .js script
    info = {k: json.loads(v) for k, v in request.values.to_dict().items()}

    project = Project.get(token)
    if not project:
        return abort(404, description=f'project {token} not found')
    # TODO: remove frame/feature/channel columns from db schema? or keep them around
    # to load projects on the last edited frame
    project.frame = info['frame']
    project.feature = info['feature']
    project.channel = info['channel']
    del info['frame']
    del info['feature']
    del info['channel']

    edit = Edit(project)
    edit.dispatch_action(action_type, info)
    project.create_memento(action_type)
    project.update()

    changed_frames = [frame.frame_id for frame in project.action.frames]
    payload = {'feature': project.feature, 'frames': changed_frames, 'labels': edit.labels_changed}

    current_app.logger.debug('Finished action %s for project %s in %s s.',
                             action_type, token,
                             timeit.default_timer() - start)
    return jsonify(payload)


@bp.route('/api/undo/<token>', methods=['POST'])
def undo(token):
    start = timeit.default_timer()

    project = Project.get(token)
    if not project:
        return abort(404, description=f'project {token} not found')
    payload = project.undo()

    current_app.logger.debug('Undid action for project %s finished in %s s.',
                             token, timeit.default_timer() - start)
    return jsonify(payload)


@bp.route('/api/redo/<token>', methods=['POST'])
def redo(token):
    start = timeit.default_timer()

    project = Project.get(token)
    if not project:
        return abort(404, description=f'project {token} not found')
    payload = project.redo()

    current_app.logger.debug('Redid action for project %s finished in %s s.',
                             token, timeit.default_timer() - start)
    return jsonify(payload)


@bp.route('/api/project/<token>', methods=['GET'])
def get_project(token):
    """
    Retrieve data from a project already in the Project table.
    """
    start = timeit.default_timer()
    project = Project.get(token)
    if not project:
        return abort(404, description=f'project {token} not found')
    payload = project.make_first_payload()
    current_app.logger.debug('Loaded project %s in %s s.',
                             project.token, timeit.default_timer() - start)
    return jsonify(payload)


# @bp.route('/api/project', methods=['POST'])
# def create_project():
#     """
#     Create a new Project.
#     """
#     start = timeit.default_timer()
#     loader = loaders.get_loader(request)
#     project = Project.create(loader)
#     current_app.logger.info('Created project from %s in %s s.',
#                             loader.path, timeit.default_timer() - start)
#     return jsonify({'projectId': project.token})

@bp.route('/api/project/dropped', methods=['POST'])
def create_project_from_dropped_file():
    """
    Create a new Project from drag & dropped file.
    """
    start = timeit.default_timer()
    loader = loaders.FileLoader(request)
    project = Project.create(loader)
    current_app.logger.info('Created project from %s in %s s.',
                            loader.path, timeit.default_timer() - start)
    return jsonify({'projectId': project.token})


@bp.route('/api/project', methods=['POST'])
def create_project_from_url():
    """
    Create a new Project from URL.
    """
    start = timeit.default_timer()
    url_form = request.form
    loader = loaders.URLLoader(url_form)
    project = Project.create(loader)
    current_app.logger.info('Created project from %s in %s s.',
                            loader.path, timeit.default_timer() - start)
    return jsonify({'projectId': project.token})


@bp.route('/api/download', methods=['GET'])
def download_project():
    """
    Download a DeepCell Label project as a .npz file
    """
    id = request.args.get('id')
    project = Project.get(id)
    if not project:
        return abort(404, description=f'project {id} not found')
    format = request.args.get('format')
    exporter = exporters.Exporter(project, format)
    filestream = exporter.export()

    return send_file(filestream, as_attachment=True, attachment_filename=exporter.path)


@bp.route('/api/upload', methods=['GET', 'POST'])
def upload_project_to_s3():
    """Upload .trk/.npz data file to AWS S3 bucket."""
    start = timeit.default_timer()
    id = request.form['id']
    format = request.form['format']
    bucket = request.form['bucket']
    project = Project.get(id)
    if not project:
        return abort(404, description=f'project {id} not found')

    # Save data file and send to S3 bucket
    exporter = exporters.S3Exporter(project, format)
    exporter.export(bucket)
    # add "finished" timestamp and null out PickleType columns
    # project.finish()

    current_app.logger.debug('Uploaded %s to S3 bucket %s from project %s in %s s.',
                             exporter.path, bucket, id,
                             timeit.default_timer() - start)
    return {}<|MERGE_RESOLUTION|>--- conflicted
+++ resolved
@@ -24,12 +24,8 @@
 from deepcell_label.models import Project
 from deepcell_label import loaders
 from deepcell_label import exporters
-<<<<<<< HEAD
-from deepcell_label.config import S3_INPUT_BUCKET, S3_OUTPUT_BUCKET
 from deepcell_label.utils import add_frame_div_parent, reformat_cell_info
-=======
-
->>>>>>> f21c09a0
+
 
 bp = Blueprint('label', __name__)  # pylint: disable=C0103
 
