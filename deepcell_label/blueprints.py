"""Flask blueprint for modular routes."""
from __future__ import absolute_import, division, print_function

<<<<<<< HEAD
import gzip
import json
import subprocess
=======
import io
import tempfile
>>>>>>> 4b984010
import timeit
import traceback

import boto3
import requests
from flask import Blueprint, abort, current_app, jsonify, request, send_file
from werkzeug.exceptions import HTTPException

from deepcell_label.config import AWS_ACCESS_KEY_ID, AWS_SECRET_ACCESS_KEY
from deepcell_label.export import Export
from deepcell_label.label import Edit
from deepcell_label.loaders import Loader
from deepcell_label.models import Project

bp = Blueprint('label', __name__)  # pylint: disable=C0103


@bp.route('/health')
def health():
    """Returns success if the application is ready."""
    return jsonify({'message': 'success'}), 200


<<<<<<< HEAD
def get_git_commit() -> str:
    return (
        subprocess.check_output(['git', 'show', '-s', '--oneline', 'HEAD'])
        .decode('ascii')
        .strip()
    )


def get_git_branch() -> str:
    return (
        subprocess.check_output(['git', 'rev-parse', '--abbrev-ref', 'HEAD'])
        .decode('ascii')
        .strip()
    )


@bp.route('/api/version')
def version():
    """Returns the git hash and branch name of the current version."""
    return jsonify(
        {
            'git_commit': get_git_commit(),
            'git_branch': get_git_branch(),
        }
    )


@bp.errorhandler(loaders.InvalidExtension)
def handle_invalid_extension(error):
    response = jsonify(error.to_dict())
    response.status_code = error.status_code
    return response


=======
>>>>>>> 4b984010
@bp.errorhandler(Exception)
def handle_exception(error):
    """Handle all uncaught exceptions"""
    # pass through HTTP errors
    if isinstance(error, HTTPException):
        return error

    current_app.logger.error(
        'Encountered %s: %s', error.__class__.__name__, error, exc_info=1
    )

    traceback.print_exc()
    # now you're handling non-HTTP exceptions only
    return jsonify({'error': str(error)}), 500


@bp.route('/api/project/<project>', methods=['GET'])
def get_project(project):
    start = timeit.default_timer()
    project = Project.get(project)
    if not project:
        return abort(404, description=f'project {project} not found')
    bucket = request.args.get('bucket', default=project.bucket)
    s3 = boto3.client('s3')
    data = io.BytesIO()
    s3.download_fileobj(bucket, project.key, data)
    data.seek(0)
    current_app.logger.info(
        f'Loaded project {project.key} from {bucket} in {timeit.default_timer() - start} s.',
    )
    return send_file(data, mimetype='application/zip')


@bp.route('/api/project', methods=['POST'])
def create_project():
    """
    Create a new Project from URL.
    """
    start = timeit.default_timer()
    if 'images' in request.form:
        images_url = request.form['images']
    else:
        return abort(
            400,
            description='Include "images" in the request form with a URL to download the project data.',
        )
    labels_url = request.form['labels'] if 'labels' in request.form else None
    axes = request.form['axes'] if 'axes' in request.form else None
    with tempfile.NamedTemporaryFile() as image_file, tempfile.NamedTemporaryFile() as label_file:
        if images_url is not None:
            image_response = requests.get(images_url)
            if image_response.status_code != 200:
                return (
                    image_response.text,
                    image_response.status_code,
                    image_response.headers.items(),
                )
            image_file.write(image_response.content)
            image_file.seek(0)
        if labels_url is not None:
            labels_response = requests.get(labels_url)
            if labels_response.status_code != 200:
                return (
                    labels_response.text,
                    labels_response.status_code,
                    labels_response.headers.items(),
                )
            label_file.write(labels_response.content)
            label_file.seek(0)
        else:
            label_file = image_file
        loader = Loader(image_file, label_file, axes)
        project = Project.create(loader)
    current_app.logger.info(
        'Created project %s from %s in %s s.',
        project.project,
        f'{images_url}' if labels_url is None else f'{images_url} and {labels_url}',
        timeit.default_timer() - start,
    )
    return jsonify(project.project)


@bp.route('/api/project/dropped', methods=['POST'])
def create_project_from_dropped_file():
    """
    Create a new Project from drag & dropped file.
    """
    start = timeit.default_timer()
    input_file = request.files.get('images')
    # axes = request.form['axes'] if 'axes' in request.form else DCL_AXES
    with tempfile.NamedTemporaryFile() as f:
        f.write(input_file.read())
        f.seek(0)
        loader = Loader(f)
        project = Project.create(loader)
    current_app.logger.info(
        'Created project %s from %s in %s s.',
        project.project,
        input_file.filename,
        timeit.default_timer() - start,
    )
    return jsonify(project.project)


@bp.route('/api/edit', methods=['POST'])
def edit():
    """Loads labeled data from a zip, edits them, and responds with a zip with the edited labels."""
    start = timeit.default_timer()
    if 'labels' not in request.files:
        return abort(400, description='Attach the labeled data to edit in labels.zip.')
    labels_zip = request.files['labels']
    edit = Edit(labels_zip)
    current_app.logger.debug(
        'Finished action %s in %s s.',
        edit.action,
        timeit.default_timer() - start,
    )
    return send_file(edit.response_zip, mimetype='application/zip')


@bp.route('/api/download', methods=['POST'])
def download_project():
    """
    Create a DeepCell Label zip file for the user to download
    The submitted zip should contain the raw and labeled array buffers
    in .dat files with the dimensions in dimensions.json,
    which are transformed into OME TIFFs in the submitted zips.
    """
    if 'labels' not in request.files:
        return abort(400, description='Attach labels.zip to download.')
    labels_zip = request.files['labels']
    id = request.form['id']
    export = Export(labels_zip)
    data = export.export_zip
    return send_file(data, as_attachment=True, attachment_filename=f'{id}.zip')


@bp.route('/api/upload', methods=['POST'])
def submit_project():
    """
    Create and upload an edited DeepCell Label zip file to an S3 bucket.
    The submitted zip should contain the raw and labeled array buffers
    in .dat files with the dimensions in dimensions.json,
    which are transformed into OME TIFFs in the submitted zips.
    """
    start = timeit.default_timer()
    if 'labels' not in request.files:
        return abort(400, description='Attach labels.zip to submit.')
    labels_zip = request.files['labels']
    id = request.form['id']
    bucket = request.form['bucket']
    export = Export(labels_zip)
    data = export.export_zip

    # store npz file object in bucket/path
    s3 = boto3.client(
        's3',
        aws_access_key_id=AWS_ACCESS_KEY_ID,
        aws_secret_access_key=AWS_SECRET_ACCESS_KEY,
    )
    s3.upload_fileobj(data, bucket, f'{id}.zip')

    current_app.logger.debug(
        'Uploaded %s to S3 bucket %s in %s s.',
        f'{id}.zip',
        bucket,
        timeit.default_timer() - start,
    )
    return {}<|MERGE_RESOLUTION|>--- conflicted
+++ resolved
@@ -1,14 +1,9 @@
 """Flask blueprint for modular routes."""
 from __future__ import absolute_import, division, print_function
 
-<<<<<<< HEAD
-import gzip
-import json
+import io
 import subprocess
-=======
-import io
 import tempfile
->>>>>>> 4b984010
 import timeit
 import traceback
 
@@ -32,7 +27,6 @@
     return jsonify({'message': 'success'}), 200
 
 
-<<<<<<< HEAD
 def get_git_commit() -> str:
     return (
         subprocess.check_output(['git', 'show', '-s', '--oneline', 'HEAD'])
@@ -60,15 +54,6 @@
     )
 
 
-@bp.errorhandler(loaders.InvalidExtension)
-def handle_invalid_extension(error):
-    response = jsonify(error.to_dict())
-    response.status_code = error.status_code
-    return response
-
-
-=======
->>>>>>> 4b984010
 @bp.errorhandler(Exception)
 def handle_exception(error):
     """Handle all uncaught exceptions"""
