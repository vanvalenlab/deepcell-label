--- conflicted
+++ resolved
@@ -17,11 +17,7 @@
 from flask import make_response
 from werkzeug.exceptions import HTTPException
 import matplotlib
-<<<<<<< HEAD
-import pandas as pd
 import numpy as np
-=======
->>>>>>> f21c09a0
 
 from deepcell_label.label import TrackEdit, ZStackEdit
 from deepcell_label.models import Project
