"""Flask blueprint for modular routes."""
from __future__ import absolute_import
from __future__ import division
from __future__ import print_function

import distutils
import distutils.util
import gzip
import json
import timeit
import traceback
import hashlib


from flask import abort
from flask import Blueprint
from flask import jsonify
from flask import request
from flask import redirect
from flask import current_app
from flask import send_file
from flask import make_response
from werkzeug.exceptions import HTTPException
import matplotlib
import pandas as pd

from deepcell_label.label import TrackEdit, ZStackEdit
from deepcell_label.models import Project
# from deepcell_label import loaders
from deepcell_label import loaders
from deepcell_label import exporters
from deepcell_label.config import S3_INPUT_BUCKET, S3_OUTPUT_BUCKET

bp = Blueprint('label', __name__)  # pylint: disable=C0103


@bp.route('/health')
def health():
    """Returns success if the application is ready."""
    return jsonify({'message': 'success'}), 200


@bp.errorhandler(loaders.InvalidExtension)
def handle_invalid_extension(error):
    response = jsonify(error.to_dict())
    response.status_code = error.status_code
    return response


@bp.errorhandler(Exception)
def handle_exception(error):
    """Handle all uncaught exceptions"""
    # pass through HTTP errors
    if isinstance(error, HTTPException):
        return error

    current_app.logger.error('Encountered %s: %s',
                             error.__class__.__name__, error, exc_info=1)

    traceback.print_exc()
    # now you're handling non-HTTP exceptions only
    return jsonify({'error': str(error)}), 500


@bp.route('/api/raw/<token>/<int:channel>/<int:frame>')
def raw(token, channel, frame):
    project = Project.get(token)
    if not project:
        return abort(404, description=f'project {token} not found')
    png = project.get_raw_png(channel, frame)
    etag = hashlib.md5(png.getbuffer()).hexdigest()
    return send_file(png, mimetype='image/png', etag=etag)


@bp.route('/api/labeled/<token>/<int:feature>/<int:frame>')
def labeled(token, feature, frame):
    project = Project.get(token)
    if not project:
        return abort(404, description=f'project {token} not found')
    png = project.get_labeled_png(feature, frame)
    etag = hashlib.md5(png.getbuffer()).hexdigest()
    response = send_file(png, mimetype='image/png', cache_timeout=0, etag=etag)
    return response


@bp.route('/api/array/<token>/<int:feature>/<int:frame>')
def array(token, feature, frame):
    """
    """
    project = Project.get(token)
    if not project:
        return jsonify({'error': f'project {token} not found'}), 404
    labeled_array = project.get_labeled_array(feature, frame)
    content = gzip.compress(json.dumps(labeled_array.tolist()).encode('utf8'), 5)
    response = make_response(content)
    response.headers['Content-length'] = len(content)
    response.headers['Content-Encoding'] = 'gzip'
    # gzip includes a timestamp that changes the md5 hash
    # TODO: in Python >= 3.8, add mtime=0 to create stable md5 and use add_etag instead
    etag = hashlib.md5(labeled_array).hexdigest()
    response.set_etag(etag)
    return response.make_conditional(request)


@bp.route('/api/semantic-labels/<project_id>/<int:feature>')
def semantic_labels(project_id, feature):
    project = Project.get(project_id)
    if not project:
        return jsonify({'error': f'project {project_id} not found'}), 404
    cell_info = project.labels.cell_info[feature]
    df = pd.DataFrame(cell_info).T
    if df.parent.isnull().all():
        df['frame_div_parent'] = None
    else:
        df = df.join(df[['frame_div']], rsuffix='_parent', how='left', on='parent')
    df = df.rename(columns={'frame_div_parent': 'parentDivisionFrame',
                            'frame_div': 'divisionFrame'})
    response = make_response(df.to_json(orient='index'))
    response.add_etag()
    return response.make_conditional(request)


@bp.route('/api/colormap/<project_id>/<int:feature>')
def colormap(project_id, feature):
    project = Project.get(project_id)
    if not project:
        return jsonify({'error': f'project {project_id} not found'}), 404
    max_label = project.get_max_label(feature)
    colormap = matplotlib.pyplot.get_cmap('viridis', max_label)
    colors = list(map(matplotlib.colors.rgb2hex, colormap.colors))
    colors.insert(0, '#000000')  # No label (label 0) is black
    colors.append('#FFFFFF')  # New label (last label) is white
    response = make_response({'colors': colors})
    response.headers['Cache-Control'] = 'max-age=0'
    response.add_etag()
    return response.make_conditional(request)


@bp.route('/api/edit/<token>/<action_type>', methods=['POST'])
def edit(token, action_type):
    """
    Edit the labeling of the project and
    update the project in the database.
    """
    start = timeit.default_timer()
    # obtain 'info' parameter data sent by .js script
    info = {k: json.loads(v) for k, v in request.values.to_dict().items()}

    project = Project.get(token)
    if not project:
        return abort(404, description=f'project {token} not found')
    # TODO: remove frame/feature/channel columns from db schema? or keep them around
    # to load projects on the last edited frame
    project.frame = info['frame']
    project.feature = info['feature']
    project.channel = info['channel']
    del info['frame']
    del info['feature']
    del info['channel']

    edit = get_edit(project)
    edit.dispatch_action(action_type, info)
    project.create_memento(action_type)
    project.update()

    changed_frames = [frame.frame_id for frame in project.action.frames]
    payload = {'feature': project.feature, 'frames': changed_frames, 'labels': edit.labels_changed}

    current_app.logger.debug('Finished action %s for project %s in %s s.',
                             action_type, token,
                             timeit.default_timer() - start)
    return jsonify(payload)


@bp.route('/api/undo/<token>', methods=['POST'])
def undo(token):
    start = timeit.default_timer()

    project = Project.get(token)
    if not project:
        return abort(404, description=f'project {token} not found')
    payload = project.undo()

    current_app.logger.debug('Undid action for project %s finished in %s s.',
                             token, timeit.default_timer() - start)
    return jsonify(payload)


@bp.route('/api/redo/<token>', methods=['POST'])
def redo(token):
    start = timeit.default_timer()

    project = Project.get(token)
    if not project:
        return abort(404, description=f'project {token} not found')
    payload = project.redo()

    current_app.logger.debug('Redid action for project %s finished in %s s.',
                             token, timeit.default_timer() - start)
    return jsonify(payload)


@bp.route('/api/project/<token>', methods=['GET'])
def get_project(token):
    """
    Retrieve data from a project already in the Project table.
    """
    start = timeit.default_timer()
    project = Project.get(token)
    if not project:
        return abort(404, description=f'project {token} not found')
    payload = project.make_first_payload()
    current_app.logger.debug('Loaded project %s in %s s.',
                             project.token, timeit.default_timer() - start)
    return jsonify(payload)


# @bp.route('/api/project', methods=['POST'])
# def create_project():
#     """
#     Create a new Project.
#     """
#     start = timeit.default_timer()
#     loader = loaders.get_loader(request)
#     project = Project.create(loader)
#     current_app.logger.info('Created project from %s in %s s.',
#                             loader.path, timeit.default_timer() - start)
#     return jsonify({'projectId': project.token})

@bp.route('/api/project/dropped', methods=['POST'])
def create_project_from_dropped_file():
    """
    Create a new Project from drag & dropped file.
    """
    start = timeit.default_timer()
<<<<<<< HEAD
    loader = url_loaders.FileLoader(request)
=======
    loader = loaders.FileLoader(request)
>>>>>>> f5e67ebc
    project = Project.create(loader)
    current_app.logger.info('Created project from %s in %s s.',
                            loader.path, timeit.default_timer() - start)
    return jsonify({'projectId': project.token})


@bp.route('/api/project', methods=['POST'])
def create_project_from_url():
    """
    Create a new Project from URL.
    """
    start = timeit.default_timer()
    url_form = request.form
<<<<<<< HEAD
    loader = url_loaders.URLLoader(url_form)
=======
    loader = loaders.URLLoader(url_form)
>>>>>>> f5e67ebc
    project = Project.create(loader)
    current_app.logger.info('Created project from %s in %s s.',
                            loader.path, timeit.default_timer() - start)
    return jsonify({'projectId': project.token})


@bp.route('/api/download/<token>', methods=['GET'])
def download_project(token):
    """
    Download a DeepCell Label project as a .npz file
    """
    project = Project.get(token)
    if not project:
        return abort(404, description=f'project {token} not found')

    exporter = exporters.Exporter(project)
    filestream = exporter.export()

    return send_file(filestream, as_attachment=True, attachment_filename=exporter.path)


@bp.route('/api/upload/<bucket>/<token>', methods=['GET', 'POST'])
def upload_project_to_s3(bucket, token):
    """Upload .trk/.npz data file to AWS S3 bucket."""
    start = timeit.default_timer()
    project = Project.get(token)
    if not project:
        return abort(404, description=f'project {token} not found')

    # Save data file and send to S3 bucket
    exporter = exporters.S3Exporter(project)
    exporter.export(bucket)
    # add "finished" timestamp and null out PickleType columns
    # project.finish()

    current_app.logger.debug('Uploaded %s to S3 bucket %s from project %s in %s s.',
                             exporter.path, bucket, token,
                             timeit.default_timer() - start)
    return {}


def get_edit(project):
    """Factory for Edit objects"""
    if project.is_track:
        return TrackEdit(project)
    else:
        return ZStackEdit(project)<|MERGE_RESOLUTION|>--- conflicted
+++ resolved
@@ -233,11 +233,7 @@
     Create a new Project from drag & dropped file.
     """
     start = timeit.default_timer()
-<<<<<<< HEAD
-    loader = url_loaders.FileLoader(request)
-=======
     loader = loaders.FileLoader(request)
->>>>>>> f5e67ebc
     project = Project.create(loader)
     current_app.logger.info('Created project from %s in %s s.',
                             loader.path, timeit.default_timer() - start)
@@ -251,11 +247,7 @@
     """
     start = timeit.default_timer()
     url_form = request.form
-<<<<<<< HEAD
-    loader = url_loaders.URLLoader(url_form)
-=======
     loader = loaders.URLLoader(url_form)
->>>>>>> f5e67ebc
     project = Project.create(loader)
     current_app.logger.info('Created project from %s in %s s.',
                             loader.path, timeit.default_timer() - start)
