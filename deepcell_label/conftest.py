"""Tests for the DeepCell Label Flask App."""

import os

from flask_sqlalchemy import SQLAlchemy
import numpy as np
import pytest
from pytest_lazyfixture import lazy_fixture
from unittest.mock import MagicMock

from deepcell_label import create_app  # pylint: disable=C0413
from deepcell_label.url_loaders import Loader
<<<<<<< HEAD

from deepcell_label.labelmaker import LabelInfoMaker
=======
>>>>>>> f3f13ba6


# flask-sqlalchemy fixtures from http://alexmic.net/flask-sqlalchemy-pytest/


TESTDB_PATH = '/tmp/test_project.db'
TEST_DATABASE_URI = 'sqlite:///{}'.format(TESTDB_PATH)


# TODO: Could this become a fixture?
class DummyLoader(Loader):
    def __init__(self, raw=None, labels=None, cell_info=None, url='test.npz'):
        DummyLoader.load = MagicMock()  # monkeypatch to avoid network requests
        super().__init__(url_form={'url': url})

        if raw is None:
            raw = np.zeros((1, 1, 1, 1))

        if labels is None:
            labels = np.zeros(raw.shape)
        elif labels.shape != raw.shape:
            raw = np.zeros(labels.shape)

        self.raw_array = raw
        self.label_array = labels
        self.add_semantic_labels()  # computes cell_ids
        if cell_info is not None:
            self.cell_info = cell_info


@pytest.fixture(scope='session')
def app():
    """Session-wide test `Flask` application."""

    if os.path.exists(TESTDB_PATH):
        os.unlink(TESTDB_PATH)

    yield create_app(
        TESTING=True,
        SQLALCHEMY_DATABASE_URI=TEST_DATABASE_URI,
    )

    os.unlink(TESTDB_PATH)


@pytest.fixture(scope='session')
def _db(app):
    """
    Provide the transactional fixtures with access to the database via a Flask-SQLAlchemy
    database connection.

    https://pypi.org/project/pytest-flask-sqlalchemy/
    """
    db = SQLAlchemy(app=app)
    return db<|MERGE_RESOLUTION|>--- conflicted
+++ resolved
@@ -10,11 +10,6 @@
 
 from deepcell_label import create_app  # pylint: disable=C0413
 from deepcell_label.url_loaders import Loader
-<<<<<<< HEAD
-
-from deepcell_label.labelmaker import LabelInfoMaker
-=======
->>>>>>> f3f13ba6
 
 
 # flask-sqlalchemy fixtures from http://alexmic.net/flask-sqlalchemy-pytest/
