"""Test for File classes"""

from copy import deepcopy
import itertools

import pytest
import numpy as np

from deepcell_label import label
from deepcell_label import models
from deepcell_label.conftest import DummyLoader


# Automatically enable transactions for all tests, without importing any extra fixtures.
@pytest.fixture(autouse=True)
def enable_transactional_tests(app, db_session):
    db_session.autoflush = False

# Tests can mock a actions different frames/features/channels
# by setting edit.project.frame/feature/channel within the test


class TestBaseEdit():

    def test_del_cell_info_last_frame(self):
        labels = np.ones((1, 1, 1, 1))
        project = models.Project.create(DummyLoader(labels=labels))
        edit = label.TrackEdit(project)
        cell_ids = edit.labels.cell_ids
        cell_info = edit.labels.cell_info

        feature = 0
        cell = 1
        frame = 0

        # Remove the label completely (only remaining frame)
        edit.del_cell_info(cell, frame)
        assert cell not in cell_ids[feature]
        assert cell not in cell_info[feature]
        assert edit.y_changed
        assert edit.labels_changed
        np.testing.assert_array_equal(cell_ids[feature], np.array([]))
        assert edit.labels.cell_info[feature] == {}

    def test_def_cell_info_one_frame(self):
        labels = np.ones((2, 1, 1, 1))
        project = models.Project.create(DummyLoader(labels=labels))
        edit = label.TrackEdit(project)
        cell_ids = edit.labels.cell_ids
        cell_info = edit.labels.cell_info

        feature = 0
        cell = 1
        frame = 1

        # Remove from second frame only
        edit.del_cell_info(cell, frame)
        assert cell in cell_ids[feature]
        assert cell in cell_info[feature]
        assert frame not in cell_info[feature][frame]['frames']
        assert edit.y_changed
        assert edit.labels_changed

    def test_action_new_single_cell(self, app):
        labels = np.ones((1, 1, 1, 1))
        project = models.Project.create(DummyLoader(labels=labels))
        edit = label.TrackEdit(project)

        cell = 1
        feature = 0
        expected_new_label = 2
        frame = 0

        with app.app_context():
            edit.action_new_single_cell(cell)
            assert expected_new_label in edit.frame[..., feature]
            assert cell not in edit.frame[..., feature]
            assert edit.y_changed
            assert edit.labels_changed

    def test_action_delete_mask(self, app):
        labels = np.ones((1, 1, 1, 1))
        project = models.Project.create(DummyLoader(labels=labels))
        edit = label.TrackEdit(project)

        cell = 1
        feature = 0

        with app.app_context():
            edit.action_delete_mask(cell)
            assert cell not in edit.frame[..., feature]
            assert edit.labels_changed
            assert edit.y_changed

    def test_action_swap_single_frame(self, app):
        # single 2 x 2 frame with one feature; cell 1 in top row, cell 2 in bottom row
        labels = np.reshape([1, 1, 2, 2], (1, 2, 2, 1))
        project = models.Project.create(DummyLoader(labels=labels))
        edit = label.TrackEdit(project)

        cell1 = 1
        cell2 = 2
        feature = 0
        expected_swap = np.array([[2, 2], [1, 1]])

        with app.app_context():
            edit.action_swap_single_frame(cell1, cell2)
            np.testing.assert_array_equal(edit.frame[..., feature], expected_swap)
            assert edit.y_changed
            assert edit.labels_changed

    def test_action_swap_single_frame_with_label_not_in_frame(self, app):
        """Tests that swapping with a cell not in frame updates the cell info."""
        labels = np.reshape([1], (1, 1, 1, 1))
        project = models.Project.create(DummyLoader(labels=labels))
        edit = label.TrackEdit(project)

        cell1 = 1
        cell2 = 2
        expected_labels = np.reshape([2], (1, 1, 1, 1))

        with app.app_context():
            edit.action_swap_single_frame(cell1, cell2)
            np.testing.assert_array_equal(project.label_array, expected_labels)
            assert edit.y_changed
            assert edit.labels_changed
            assert cell2 in edit.tracks
            assert cell1 not in edit.tracks

    def test_action_replace_single(self, app):
        # single 2 x 2 frame with two labels: 1s in top row, 2s in bottom
        labels = np.reshape([1, 2], (1, 2, 1, 1))
        project = models.Project.create(DummyLoader(labels=labels))
        edit = label.TrackEdit(project)
        expected_labels = np.reshape([1, 1], (1, 2, 1, 1))

        cell1 = 1
        cell2 = 2
        with app.app_context():
            edit.action_replace_single(cell1, cell2)
            np.testing.assert_array_equal(project.label_array, expected_labels)
            assert 2 not in edit.tracks

    def test_action_flood_background(self, app):
        """Flooding background does NOT spread to diagonal areas."""
        # 3 x 3 frame with label in diamond shape
        labels = np.reshape([0, 1, 0, 1, 0, 1, 0, 1, 0], (1, 3, 3, 1))
        project = models.Project.create(DummyLoader(labels=labels))
        edit = label.TrackEdit(project)

        flood_label, x_loc, y_loc = 2, 1, 1
        feature = 0
        expected_flood = np.reshape([0, 1, 0, 1, 2, 1, 0, 1, 0], (3, 3))

        with app.app_context():
            edit.action_flood(flood_label, x_loc, y_loc)
            np.testing.assert_array_equal(edit.frame[..., feature], expected_flood)
            assert edit.y_changed
            assert edit.labels_changed

    def test_action_flood_label(self, app):
        """Flooding a label does spread to diagonal areas."""
        # 3 x 3 frame with label in diamond shape
        labels = np.reshape([[0, 1, 0], [1, 0, 1], [0, 1, 0]], (1, 3, 3, 1))
        project = models.Project.create(DummyLoader(labels=labels))
        edit = label.TrackEdit(project)

        flood_label, x_loc, y_loc = 2, 1, 0
        feature = 0
        expected_flood = np.reshape([[0, 2, 0], [2, 0, 2], [0, 2, 0]], (3, 3))

        with app.app_context():
            edit.action_flood(flood_label, x_loc, y_loc)
            np.testing.assert_array_equal(edit.frame[..., feature], expected_flood)
            assert edit.y_changed
            assert edit.labels_changed

    def test_action_handle_draw_remove_label(self, app):
        """Erasing a label with by drawing over it."""
        labels = np.reshape([1], (1, 1, 1, 1))
        project = models.Project.create(DummyLoader(labels=labels))
        feature = 0
        project.feature = 0
        edit = label.TrackEdit(project)

        trace, foreground, background, brush_size = [(0, 0)], 0, 1, 1
        expected_draw = np.reshape([0], (1, 1))

        with app.app_context():
            edit.action_handle_draw(trace, foreground, background, brush_size)
            np.testing.assert_array_equal(edit.frame[..., feature], expected_draw)
            assert background not in edit.labels.cell_info[feature]
            assert background not in edit.labels.cell_ids[feature]

    def test_action_handle_draw_add_label(self, app):
        """Adding a label with by drawing it in."""
        labels = np.reshape([0], (1, 1, 1, 1))
        project = models.Project.create(DummyLoader(labels=labels))
        edit = label.TrackEdit(project)

        trace, foreground, background, brush_size = [(0, 0)], 1, 0, 1
        feature = 0
        expected_draw = np.reshape([1], (1, 1))

        with app.app_context():
            edit.action_handle_draw(trace, foreground, background, brush_size)
            np.testing.assert_array_equal(edit.frame[..., feature], expected_draw)
            assert foreground in edit.labels.cell_info[feature]
            assert foreground in edit.labels.cell_ids[feature]


class TestZStackEdit():

    def test_zstack_add_cell_info(self):
        labels = np.zeros((1, 1, 1, 1))
        project = models.Project.create(DummyLoader(labels=labels))
        edit = label.ZStackEdit(project)
        cell_ids = edit.labels.cell_ids
        cell_info = edit.labels.cell_info

        cell = 1
        frame = 0
        feature = 0

        # Add new label to first frame
        edit.add_cell_info(cell, frame)
        assert cell in cell_ids[feature]
        assert cell_info[feature][cell] == {'label': 1,
                                            'frames': [frame],
                                            'slices': ''}
        assert edit.y_changed
        assert edit.labels_changed

    def test_add_cell_info_multiple_frames(self):
        num_frames = 5
        labels = np.zeros((num_frames, 1, 1, 1))
        project = models.Project.create(DummyLoader(labels=labels))
        edit = label.ZStackEdit(project)
        cell_ids = edit.labels.cell_ids
        cell_info = edit.labels.cell_info

        cell = 1
        feature = 0

        # Add new label to all frames
        for frame in range(num_frames):
            edit.add_cell_info(cell, frame)
            assert cell in cell_ids[feature]
            assert cell_info[feature][cell] == {'label': 1,
                                                'frames': list(range(frame + 1)),
                                                'slices': ''}
            assert edit.y_changed
            assert edit.labels_changed

    def test_action_new_cell_stack(self, app):
        labels = np.ones((1, 1, 1, 1))
        project = models.Project.create(DummyLoader(labels=labels))
        edit = label.ZStackEdit(project)

        cell = 1
        feature = 0
        expected_new_cell = 2

        with app.app_context():
            edit.action_new_cell_stack(cell)
            assert cell not in edit.frame[..., feature]
            assert expected_new_cell in edit.frame[..., feature]

    def test_action_replace_single(self, app):
        # single 2 x 2 frame with two labels: 1s in top row, 2s in bottom
        labels = np.reshape([1, 1, 2, 2], (1, 2, 2, 1))
        project = models.Project.create(DummyLoader(labels=labels))
        edit = label.ZStackEdit(project)
        expected_labels = np.array([[[1], [1]],
                                    [[1], [1]]])

        cell1 = 1
        cell2 = 2
        with app.app_context():
            edit.action_replace_single(cell1, cell2)
            np.testing.assert_array_equal(edit.frame, expected_labels)

    def test_action_replace(self, app):
        # three 2 x 2 frame with two labels: 1s in top row, 2s in bottom
        labels = np.reshape(3 * [1, 1, 2, 2], (3, 2, 2, 1))
        project = models.Project.create(DummyLoader(labels=labels))
        cell1 = 1
        cell2 = 2
        frame = 1  # Replace on the middle frame
        project.frame = frame
        edit = label.ZStackEdit(project)
        expected_frame = np.array([[[1], [1]],
                                   [[1], [1]]])
        expected_labels = np.array(3 * [expected_frame])

        with app.app_context():
            edit.action_replace(cell1, cell2)
            np.testing.assert_array_equal(edit.project.label_array, expected_labels)

    def test_action_active_contour_other_labels_unchanged(self, app):
        """
        Tests that other labels not affected by active contouring a label
        """
        labels = np.ones((1, 10, 10, 1))
        labels[:, 5:, :, :] = 2
        project = models.Project.create(DummyLoader(labels=labels))
        edit = label.ZStackEdit(project)

        cell = 1
        other_cell = 2

        with app.app_context():
            edit.action_active_contour(cell)
            np.testing.assert_array_equal(labels[project.frame] == other_cell,
                                          edit.frame == other_cell)

    # TODO: active contouring has no effect in this test; find out what correct behavior is
    # def test_action_active_contour_label_too_small(self, app):
    #     """
    #     Tests that label smaller than the raw object is made larger by active contouring.

    #     """
    #     raw = np.zeros((1, 10, 10, 1))
    #     labels = np.zeros((1, 10, 10, 1))
    #     labels[0, 4:6, 4:6, 0] = 1
    #     raw[0, 2:8, 2:8, 0] = 1
    #     project = models.Project.create(DummyLoader(raw=raw, labels=labels))
    #     edit = label.ZStackEdit(project)

    #     cell = 1

    #     with app.app_context():
    #         edit.action_active_contour(cell)
    #         assert int((edit.frame == 1).sum()) > (labels[project.frame] == 1).sum()

    def test_action_active_contour_label_too_large(self, app):
        """Tests that a label that is larger than the raw objects is made
        smaller by active contouring."""
        raw = np.zeros((1, 10, 10, 1))
        labels = np.ones((1, 10, 10, 1))
        raw[0, 3:6, 3:6, 0] = 1
        project = models.Project.create(DummyLoader(raw=raw, labels=labels))
        edit = label.ZStackEdit(project)

        cell = 1

        with app.app_context():
            edit.action_active_contour(cell)
            assert int((edit.frame == 1).sum()) < (labels[project.frame] == 1).sum()

    def test_action_erode_delete_label(self, app):
        """Tests that a label is correctly removed when eroding deletes all of its pixels."""
        labels = np.zeros((1, 3, 3, 1))
        labels[0, 1, 1, 0] = 1
        project = models.Project.create(DummyLoader(labels=labels))
        edit = label.ZStackEdit(project)

        cell = 1

        with app.app_context():
            edit.action_erode(cell)
            assert cell not in edit.frame
            assert cell not in project.labels.cell_ids[project.feature]
            assert cell not in project.labels.cell_info[project.feature]

    def test_action_erode_other_labels_unchanged(self, app):
        """Tests that other labels not affected by eroding a label."""
        labels = np.reshape([1, 1, 2, 2], (1, 2, 2, 1))
        project = models.Project.create(DummyLoader(labels=labels))
        edit = label.ZStackEdit(project)

        cell = 1
        other_cell = 2

        with app.app_context():
            edit.action_erode(cell)
            np.testing.assert_array_equal(labels[project.frame] == other_cell,
                                          edit.frame == other_cell)

    def test_action_dilate_other_labels_unchanged(self, app):
        """Tests that other labels not affected by dilating a label."""
        labels = np.reshape([1, 1, 2, 2], (1, 2, 2, 1))
        project = models.Project.create(DummyLoader(labels=labels))
        edit = label.ZStackEdit(project)

        cell = 1
        other_cell = 2

        with app.app_context():
            edit.action_dilate(cell)
            np.testing.assert_array_equal(labels[project.frame] == other_cell,
                                          edit.frame == other_cell)


class TestTrackEdit():

<<<<<<< HEAD
    def test_replace_with_parent_with_overlap(self, app):
        """
        Replaces daughter with parent when the daughter exists before the divurl=.
        """
        labels = np.reshape([1, 2, 1, 2], (2, 2, 1, 1))
        cell_info = {0: {
            1: {'capped': True, 'frame_div': 1,
                'daughters': [2], 'parent': None, 'frames': [0, 1]},
            2: {'capped': False, 'frame_div': None,
                'daughters': [], 'parent': 1, 'frames': [0, 1]}}}
        loader = DummyLoader(labels=labels, cell_info=cell_info, url='test.trk')
        project = models.Project.create(loader)
=======
    def test_track_add_cell_info(self):
        labels = np.zeros((1, 1, 1, 1))
        project = models.Project.create(DummyLoader(labels=labels, path='test.trk'))
>>>>>>> dce68c9a
        edit = label.TrackEdit(project)

        daughter = 2
        expected_labels = np.reshape([1, 2, 1, 1], (2, 2, 1, 1))
        expected_cell_info = {0: {
            1: {'capped': False, 'frame_div': None,
                'daughters': [], 'parent': None, 'frames': [0, 1]},
            2: {'capped': False, 'frame_div': None,
                'daughters': [], 'parent': None, 'frames': [0]}}}

        with app.app_context():
            edit.action_replace_with_parent(daughter)
            np.testing.assert_equal(project.label_array, expected_labels)
            assert edit.tracks == expected_cell_info[0]

    def test_replace_with_parent(self, app):
        """
        Replaces daughter with parent.
        """
        labels = np.reshape([1, 2], (2, 1, 1, 1))
        cell_info = {0: {
            1: {'capped': True, 'frame_div': 1,
                'daughters': [2], 'parent': None, 'frames': [0]},
            2: {'capped': False, 'frame_div': None,
                'daughters': [], 'parent': 1, 'frames': [1]}}}
        loader = DummyLoader(labels=labels, cell_info=cell_info, url='test.trk')
        project = models.Project.create(loader)
        edit = label.TrackEdit(project)

        daughter = 2
        expected_labels = np.reshape([1, 1], (2, 1, 1, 1))
        expected_cell_info = {0: {
            1: {'capped': False, 'frame_div': None,
                'daughters': [], 'parent': None, 'frames': [0, 1]}}}

        with app.app_context():
            edit.action_replace_with_parent(daughter)
            np.testing.assert_equal(project.label_array, expected_labels)
            assert edit.tracks == expected_cell_info[0]

    def test_replace_with_parent_daughter_divides_in_future(self, app):
        """
        Replaces daughter with parent when the daughter divides after the parent.
        """
        labels = np.reshape([1, 0, 0, 2, 3, 0, 4, 5, 3], (3, 3, 1, 1))
        cell_info = {0: {
            1: {'capped': True, 'frame_div': 1,
                'daughters': [2, 3], 'parent': None, 'frames': [0]},
            2: {'capped': True, 'frame_div': 2,
                'daughters': [4, 5], 'parent': 1, 'frames': [1]},
            3: {'capped': False, 'frame_div': None,
                'daughters': [], 'parent': 1, 'frames': [1]},
            4: {'capped': False, 'frame_div': None,
                'daughters': [], 'parent': 2, 'frames': [2]},
            5: {'capped': False, 'frame_div': None,
                'daughters': [], 'parent': 2, 'frames': [2]}}}
        loader = DummyLoader(labels=labels, cell_info=cell_info, url='test.trk')
        project = models.Project.create(loader)
        edit = label.TrackEdit(project)

        daughter = 2
        expected_labels = np.reshape([1, 0, 0, 1, 3, 0, 4, 5, 3], (3, 3, 1, 1))
        expected_cell_info = {0: {
            1: {'capped': True, 'frame_div': 2,
                'daughters': [4, 5], 'parent': None, 'frames': [0, 1]},
            3: {'capped': False, 'frame_div': None,
                'daughters': [], 'parent': None, 'frames': [1]},
            4: {'capped': False, 'frame_div': None,
                'daughters': [], 'parent': 1, 'frames': [2]},
            5: {'capped': False, 'frame_div': None,
                'daughters': [], 'parent': 1, 'frames': [2]}}}

        with app.app_context():
            edit.action_replace_with_parent(daughter)
            np.testing.assert_equal(project.label_array, expected_labels)
            assert edit.tracks == expected_cell_info[0]

    def test_replace_with_parent_daughter_divides_in_past(self, app):
        """
        Replaces daughter with parent when the daughter
        """
        labels = np.reshape([2, 0, 3, 4, 1, 0, 1, 2], (4, 2, 1, 1))
        cell_info = {0: {
            1: {'capped': True, 'frame_div': 3,
                'daughters': [2], 'parent': None, 'frames': [2, 3]},
            2: {'capped': True, 'frame_div': 1,
                'daughters': [3, 4], 'parent': 1, 'frames': [0, 3]},
            3: {'capped': False, 'frame_div': None,
                'daughters': [], 'parent': 2, 'frames': [1]},
            4: {'capped': False, 'frame_div': None,
                'daughters': [], 'parent': 2, 'frames': [1]}}}
        loader = DummyLoader(labels=labels, cell_info=cell_info, url='test.trk')
        project = models.Project.create(loader)
        edit = label.TrackEdit(project)

        daughter = 2
        expected_labels = np.reshape([2, 0, 3, 4, 1, 0, 1, 1], (4, 2, 1, 1))
        expected_cell_info = {0: {
            1: {'capped': False, 'frame_div': None,
                'daughters': [], 'parent': None, 'frames': [2, 3]},
            2: {'capped': True, 'frame_div': 1,
                'daughters': [3, 4], 'parent': None, 'frames': [0]},
            3: {'capped': False, 'frame_div': None,
                'daughters': [], 'parent': 2, 'frames': [1]},
            4: {'capped': False, 'frame_div': None,
                'daughters': [], 'parent': 2, 'frames': [1]}}}

        with app.app_context():
            edit.action_replace_with_parent(daughter)
            np.testing.assert_equal(project.label_array, expected_labels)
            assert edit.tracks == expected_cell_info[0]

    def test_add_self_as_daughter(self, app):
        """
        Add parent as a daughter of itself, creating a new label
        """
        labels = np.reshape([1, 1], (2, 1, 1, 1))
        cell_info = {0: {
            1: {'capped': False, 'frame_div': None,
                'daughters': [], 'parent': None, 'frames': [0, 1]}}}
        expected_labels = np.reshape([1, 2], (2, 1, 1, 1))
        loader = DummyLoader(labels=labels, cell_info=cell_info, url='test.trk')
        project = models.Project.create(loader)
        project.frame = 1
        edit = label.TrackEdit(project)

        parent = 1
        daughter = 1

        with app.app_context():
            edit.action_add_daughter(parent, daughter)
            tracks = edit.tracks
            np.testing.assert_equal(project.label_array, expected_labels)
            assert tracks[1]['capped']
            assert tracks[1]['daughters'] == [2]
            assert tracks[1]['frame_div'] == 1
            assert tracks[1]['parent'] is None
            assert not tracks[2]['capped']
            assert tracks[2]['frame_div'] is None
            assert tracks[2]['daughters'] == []
            assert tracks[2]['parent'] == 1

    def test_add_self_as_daughter_with_future_division(self, app):
        """
        Add parent as a daughter of itself when parent has a division in the future.
        """
        labels = np.reshape([0, 1, 0, 1, 2, 3], (3, 2, 1, 1))
        cell_info = {0: {
            1: {'label': 1, 'capped': True, 'frame_div': 2,
                'daughters': [2, 3], 'parent': None, 'frames': [0, 1]},
            2: {'label': 2, 'capped': False, 'frame_div': None,
                'daughters': [], 'parent': 1, 'frames': [2]},
            3: {'label': 3, 'capped': False, 'frame_div': None,
                'daughters': [], 'parent': 1, 'frames': [2]},
        }}
        expected_labels = np.reshape([0, 1, 0, 4, 2, 3], (3, 2, 1, 1))
        expected_lineage = {
            1: {'label': 1, 'capped': True, 'frame_div': 1,
                'daughters': [4], 'parent': None, 'frames': [0]},
            2: {'label': 2, 'capped': False, 'frame_div': None,
                'daughters': [], 'parent': 4, 'frames': [2]},
            3: {'label': 3, 'capped': False, 'frame_div': None,
                'daughters': [], 'parent': 4, 'frames': [2]},
            4: {'label': 4, 'capped': True, 'frame_div': 2,
                'daughters': [2, 3], 'parent': 1, 'frames': [1]},
        }
        loader = DummyLoader(labels=labels, cell_info=cell_info, url='test.trk')
        project = models.Project.create(loader)
        project.frame = 1
        edit = label.TrackEdit(project)

        parent = 1
        daughter = 1

        with app.app_context():
            edit.action_add_daughter(parent, daughter)
            tracks = edit.tracks
            np.testing.assert_equal(project.label_array, expected_labels)
            assert tracks == expected_lineage

    def test_add_self_as_daughter_to_existing_division(self, app):
        """
        Add parent as a daughter of itself when parent has a division in the future.
        """
        labels = np.reshape([0, 1, 2, 1], (2, 2, 1, 1))
        cell_info = {0: {
            1: {'label': 1, 'capped': True, 'frame_div': 1,
                'daughters': [2], 'parent': None, 'frames': [0, 1]},
            2: {'label': 2, 'capped': False, 'frame_div': None,
                'daughters': [], 'parent': 1, 'frames': [1]},
        }}
        expected_labels = np.reshape([0, 1, 2, 3], (2, 2, 1, 1))
        expected_lineage = {
            1: {'label': 1, 'capped': True, 'frame_div': 1,
                'daughters': [2, 3], 'parent': None, 'frames': [0]},
            2: {'label': 2, 'capped': False, 'frame_div': None,
                'daughters': [], 'parent': 1, 'frames': [1]},
            3: {'label': 3, 'capped': False, 'frame_div': None,
                'daughters': [], 'parent': 1, 'frames': [1]},
        }
        loader = DummyLoader(labels=labels, cell_info=cell_info, url='test.trk')
        project = models.Project.create(loader)
        project.frame = 1
        edit = label.TrackEdit(project)

        parent = 1
        daughter = 1

        with app.app_context():
            edit.action_add_daughter(parent, daughter)
            tracks = edit.tracks
            np.testing.assert_equal(project.label_array, expected_labels)
            assert tracks == expected_lineage

    def test_add_daughter_new_division(self, app):
        # two 2 x 1 frames
        # one label in the first frame and two in the second frame
        labels = np.reshape([0, 1, 2, 3], (2, 2, 1, 1))
        project = models.Project.create(DummyLoader(labels=labels, url='test.trk'))
        project.frame = 1
        edit = label.TrackEdit(project)

        parent = 1
        daughter = 2

        with app.app_context():
            edit.action_add_daughter(parent, daughter)
            tracks = edit.tracks
            parent_track = tracks[parent]
            daughter_track = tracks[daughter]
            assert parent_track['capped']
            assert daughter in parent_track['daughters']
            assert parent_track['frame_div'] == 1
            assert daughter_track['parent'] == parent

    def test_add_daughter_existing_division(self, app):
        # two 2 x 1 frames
        # one label in the first frame and two in the second frame
        labels = np.reshape([0, 1, 2, 3], (2, 2, 1, 1))
        cell_info = {0: {
            1: {'capped': True, 'frame_div': 1, 'daughters': [2], 'parent': None},
            2: {'capped': False, 'frame_div': None, 'daughters': [], 'parent': 1},
            3: {'capped': False, 'frame_div': None, 'daughters': [], 'parent': None},
        }}
        project = models.Project.create(
            DummyLoader(labels=labels, cell_info=cell_info, url='test.trk')
        )
        edit = label.TrackEdit(project)

        parent = 1
        daughter = 2
        other_daughter = 3
        frame_div = 1

        with app.app_context():
            edit.action_add_daughter(parent, other_daughter)
            tracks = edit.tracks
            parent_track = tracks[parent]
            daughter_track = tracks[daughter]
            other_daughter_track = tracks[other_daughter]
            assert parent_track['capped']
            assert daughter in parent_track['daughters']
            assert other_daughter in parent_track['daughters']
            assert parent_track['frame_div'] == frame_div
            assert daughter_track['parent'] == parent
            assert other_daughter_track['parent'] == parent

    def test_remove_daughter_multiple_daughters(self, app):
        # two 2 x 1 frames
        # one label in the first frame and two in the second frame
        labels = np.reshape([0, 1, 2, 3], (2, 2, 1, 1))
        cell_info = {0: {
            1: {'capped': True, 'frame_div': 1, 'daughters': [2, 3], 'parent': None},
            2: {'capped': False, 'frame_div': None, 'daughters': [], 'parent': 1},
            3: {'capped': False, 'frame_div': None, 'daughters': [], 'parent': 1},
        }}
        project = models.Project.create(
            DummyLoader(labels=labels, cell_info=cell_info, url='test.trk')
        )
        edit = label.TrackEdit(project)

        parent = 1
        daughter = 2
        other_daughter = 3

        with app.app_context():
            edit.action_remove_daughter(daughter)
            tracks = edit.tracks
            parent_track = tracks[parent]
            daughter_track = tracks[daughter]
            other_daughter_track = tracks[other_daughter]
            assert parent_track['capped']
            assert parent_track['daughters'] == [other_daughter]
            assert parent_track['frame_div'] == 1
            assert daughter_track['parent'] is None
            assert other_daughter_track['parent'] == parent

    def test_remove_daughter_only_daughter(self, app):
        # two 2 x 1 frames
        # one label in the first frame and two in the second frame
        labels = np.reshape([0, 1, 2, 3], (2, 2, 1, 1))
        cell_info = {0: {
            1: {'capped': True, 'frame_div': 1, 'daughters': [2], 'parent': None},
            2: {'capped': False, 'frame_div': None, 'daughters': [], 'parent': 1},
            3: {'capped': False, 'frame_div': None, 'daughters': [], 'parent': None},
        }}
        project = models.Project.create(
            DummyLoader(labels=labels, cell_info=cell_info, url='test.trk')
        )
        edit = label.TrackEdit(project)

        parent = 1
        daughter = 2

        with app.app_context():
            edit.action_remove_daughter(daughter)
            tracks = edit.tracks
            parent_track = tracks[parent]
            daughter_track = tracks[daughter]
            assert not parent_track['capped']
            assert parent_track['daughters'] == []
            assert parent_track['frame_div'] is None
            assert daughter_track['parent'] is None

    def test_remove_daughter_only_daughter(self, app):
        # two 2 x 1 frames
        # one label in the first frame and two in the second frame
        labels = np.reshape([0, 1, 2, 3], (2, 2, 1, 1))
        cell_info = {0: {
            1: {'capped': True, 'frame_div': 1, 'daughters': [2], 'parent': None},
            2: {'capped': False, 'frame_div': None, 'daughters': [], 'parent': 1},
            3: {'capped': False, 'frame_div': None, 'daughters': [], 'parent': None},
        }}
        project = models.Project.create(
            DummyLoader(labels=labels, cell_info=cell_info, url='test.trk')
        )
        edit = label.TrackEdit(project)

        parent = 1
        daughter = 2

        with app.app_context():
            edit.action_remove_daughter(daughter)
            tracks = edit.tracks
            parent_track = tracks[parent]
            daughter_track = tracks[daughter]
            assert not parent_track['capped']
            assert parent_track['daughters'] == []
            assert parent_track['frame_div'] is None
            assert daughter_track['parent'] is None

    def test_track_replace_daughter_with_parent(self, app):
        labels = np.reshape([1, 2], (2, 1, 1, 1))
        cell_info = {0: {
            1: {'capped': True, 'frame_div': 1, 'daughters': [2], 'parent': None, 'frames': [0]},
            2: {'capped': False, 'frame_div': None, 'daughters': [], 'parent': 1, 'frames': [1]},
        }}
        project = models.Project.create(
            DummyLoader(labels=labels, cell_info=cell_info, url='test.trk')
        )
        edit = label.TrackEdit(project)
        expected_labels = np.reshape([1, 1], (2, 1, 1, 1))

        parent = 1
        daughter = 2

        with app.app_context():
            edit.action_replace(parent, daughter)
            tracks = edit.tracks
            parent_track = tracks[parent]
            assert daughter not in tracks
            assert not parent_track['capped']
            assert parent_track['daughters'] == []
            assert parent_track['frame_div'] is None
            assert parent_track['frames'] == [0, 1]
            np.testing.assert_array_equal(edit.project.label_array, expected_labels)

    def test_track_replace_daughter_that_divides_with_parent(self, app):
        labels = np.reshape([1, 2, 3], (3, 1, 1, 1))
        cell_info = {0: {
            1: {'capped': True, 'frame_div': 1, 'daughters': [2], 'parent': None, 'frames': [0]},
            2: {'capped': True, 'frame_div': 2, 'daughters': [3], 'parent': 1, 'frames': [1]},
            3: {'capped': False, 'frame_div': None, 'daughters': [], 'parent': 2, 'frames': [2]},
        }}
        project = models.Project.create(
            DummyLoader(labels=labels, cell_info=cell_info, url='test.trk')
        )
        edit = label.TrackEdit(project)
        expected_labels = np.reshape([1, 1, 3], (3, 1, 1, 1))

        parent = 1
        daughter = 2
        granddaughter = 3

        with app.app_context():
            edit.action_replace(parent, daughter)
            tracks = edit.tracks
            parent_track = tracks[parent]
            granddaughter_track = tracks[granddaughter]
            assert daughter not in tracks
            assert parent_track['capped']
            assert parent_track['daughters'] == [3]
            assert parent_track['frame_div'] == 2
            assert parent_track['frames'] == [0, 1]
            assert granddaughter_track['parent'] == 1
            np.testing.assert_array_equal(edit.project.label_array, expected_labels)

    def test_add_cell_info_multiple_frames(self):
        num_frames = 5
        labels = np.zeros((num_frames, 1, 1, 1))
        project = models.Project.create(DummyLoader(labels=labels, path='test.trk'))
        edit = label.TrackEdit(project)
        tracks = edit.tracks

        cell = 1

        # Add new label to all frames
        for frame in range(num_frames):
            edit.add_cell_info(cell, frame)
            assert tracks[cell] == {
                'label': 1,
                'frames': list(range(frame + 1)),
                'daughters': [],
                'frame_div': None,
                'parent': None,
                'capped': False,
            }
            assert edit.y_changed
            assert edit.labels_changed

    def test_action_new_track_first_frame_of_track(self, app):
        """A new track on the first frame a label appears does nothing."""
        # two 1x1 frames with one feature; cell starts on second frame
        labels = np.reshape([0, 1], (2, 1, 1, 1))
        project = models.Project.create(DummyLoader(labels=labels, path='test.trk'))
        cell = 1
        frame = 1
        feature = 0
        project.frame = frame
        project.feature = feature
        edit = label.TrackEdit(project)
        tracks = edit.tracks

        prev_track = tracks[cell].copy()
        with app.app_context():
            edit.action_new_track(cell)
            assert cell in edit.frame[..., feature]
            assert prev_track == tracks[cell]

    def test_action_new_track(self, app):
        """Create a new track on the second frame of a label."""
        # two 1x1 frames with one feature; cell appears in both frames
        labels = np.reshape([1, 1], (2, 1, 1, 1))
        project = models.Project.create(DummyLoader(labels=labels, path='test.trk'))
        cell = 1
        frame = 1
        feature = 0
        expected_new_cell = 2
        project.frame = frame
        edit = label.TrackEdit(project)
        tracks = edit.tracks
        prev_track = tracks[cell].copy()

        with app.app_context():
            edit.action_new_track(cell)
            assert cell not in edit.frame[..., feature]
            assert expected_new_cell in edit.frame[..., feature]
            assert expected_new_cell in edit.labels.cell_ids[feature]
            assert prev_track['frames'] == (tracks[cell]['frames'] +
                                            tracks[expected_new_cell]['frames'])<|MERGE_RESOLUTION|>--- conflicted
+++ resolved
@@ -394,10 +394,9 @@
 
 class TestTrackEdit():
 
-<<<<<<< HEAD
     def test_replace_with_parent_with_overlap(self, app):
         """
-        Replaces daughter with parent when the daughter exists before the divurl=.
+        Replaces daughter with parent when the daughter exists before the div.
         """
         labels = np.reshape([1, 2, 1, 2], (2, 2, 1, 1))
         cell_info = {0: {
@@ -405,13 +404,8 @@
                 'daughters': [2], 'parent': None, 'frames': [0, 1]},
             2: {'capped': False, 'frame_div': None,
                 'daughters': [], 'parent': 1, 'frames': [0, 1]}}}
-        loader = DummyLoader(labels=labels, cell_info=cell_info, url='test.trk')
+        loader = DummyLoader(labels=labels, cell_info=cell_info, path='test.trk')
         project = models.Project.create(loader)
-=======
-    def test_track_add_cell_info(self):
-        labels = np.zeros((1, 1, 1, 1))
-        project = models.Project.create(DummyLoader(labels=labels, path='test.trk'))
->>>>>>> dce68c9a
         edit = label.TrackEdit(project)
 
         daughter = 2
@@ -437,7 +431,7 @@
                 'daughters': [2], 'parent': None, 'frames': [0]},
             2: {'capped': False, 'frame_div': None,
                 'daughters': [], 'parent': 1, 'frames': [1]}}}
-        loader = DummyLoader(labels=labels, cell_info=cell_info, url='test.trk')
+        loader = DummyLoader(labels=labels, cell_info=cell_info, path='test.trk')
         project = models.Project.create(loader)
         edit = label.TrackEdit(project)
 
@@ -468,7 +462,7 @@
                 'daughters': [], 'parent': 2, 'frames': [2]},
             5: {'capped': False, 'frame_div': None,
                 'daughters': [], 'parent': 2, 'frames': [2]}}}
-        loader = DummyLoader(labels=labels, cell_info=cell_info, url='test.trk')
+        loader = DummyLoader(labels=labels, cell_info=cell_info, path='test.trk')
         project = models.Project.create(loader)
         edit = label.TrackEdit(project)
 
@@ -503,7 +497,7 @@
                 'daughters': [], 'parent': 2, 'frames': [1]},
             4: {'capped': False, 'frame_div': None,
                 'daughters': [], 'parent': 2, 'frames': [1]}}}
-        loader = DummyLoader(labels=labels, cell_info=cell_info, url='test.trk')
+        loader = DummyLoader(labels=labels, cell_info=cell_info, path='test.trk')
         project = models.Project.create(loader)
         edit = label.TrackEdit(project)
 
@@ -533,7 +527,7 @@
             1: {'capped': False, 'frame_div': None,
                 'daughters': [], 'parent': None, 'frames': [0, 1]}}}
         expected_labels = np.reshape([1, 2], (2, 1, 1, 1))
-        loader = DummyLoader(labels=labels, cell_info=cell_info, url='test.trk')
+        loader = DummyLoader(labels=labels, cell_info=cell_info, path='test.trk')
         project = models.Project.create(loader)
         project.frame = 1
         edit = label.TrackEdit(project)
@@ -578,7 +572,7 @@
             4: {'label': 4, 'capped': True, 'frame_div': 2,
                 'daughters': [2, 3], 'parent': 1, 'frames': [1]},
         }
-        loader = DummyLoader(labels=labels, cell_info=cell_info, url='test.trk')
+        loader = DummyLoader(labels=labels, cell_info=cell_info, path='test.trk')
         project = models.Project.create(loader)
         project.frame = 1
         edit = label.TrackEdit(project)
@@ -612,7 +606,7 @@
             3: {'label': 3, 'capped': False, 'frame_div': None,
                 'daughters': [], 'parent': 1, 'frames': [1]},
         }
-        loader = DummyLoader(labels=labels, cell_info=cell_info, url='test.trk')
+        loader = DummyLoader(labels=labels, cell_info=cell_info, path='test.trk')
         project = models.Project.create(loader)
         project.frame = 1
         edit = label.TrackEdit(project)
@@ -630,7 +624,7 @@
         # two 2 x 1 frames
         # one label in the first frame and two in the second frame
         labels = np.reshape([0, 1, 2, 3], (2, 2, 1, 1))
-        project = models.Project.create(DummyLoader(labels=labels, url='test.trk'))
+        project = models.Project.create(DummyLoader(labels=labels, path='test.trk'))
         project.frame = 1
         edit = label.TrackEdit(project)
 
@@ -657,7 +651,7 @@
             3: {'capped': False, 'frame_div': None, 'daughters': [], 'parent': None},
         }}
         project = models.Project.create(
-            DummyLoader(labels=labels, cell_info=cell_info, url='test.trk')
+            DummyLoader(labels=labels, cell_info=cell_info, path='test.trk')
         )
         edit = label.TrackEdit(project)
 
@@ -689,7 +683,7 @@
             3: {'capped': False, 'frame_div': None, 'daughters': [], 'parent': 1},
         }}
         project = models.Project.create(
-            DummyLoader(labels=labels, cell_info=cell_info, url='test.trk')
+            DummyLoader(labels=labels, cell_info=cell_info, path='test.trk')
         )
         edit = label.TrackEdit(project)
 
@@ -719,7 +713,7 @@
             3: {'capped': False, 'frame_div': None, 'daughters': [], 'parent': None},
         }}
         project = models.Project.create(
-            DummyLoader(labels=labels, cell_info=cell_info, url='test.trk')
+            DummyLoader(labels=labels, cell_info=cell_info, path='test.trk')
         )
         edit = label.TrackEdit(project)
 
@@ -746,7 +740,7 @@
             3: {'capped': False, 'frame_div': None, 'daughters': [], 'parent': None},
         }}
         project = models.Project.create(
-            DummyLoader(labels=labels, cell_info=cell_info, url='test.trk')
+            DummyLoader(labels=labels, cell_info=cell_info, path='test.trk')
         )
         edit = label.TrackEdit(project)
 
@@ -770,7 +764,7 @@
             2: {'capped': False, 'frame_div': None, 'daughters': [], 'parent': 1, 'frames': [1]},
         }}
         project = models.Project.create(
-            DummyLoader(labels=labels, cell_info=cell_info, url='test.trk')
+            DummyLoader(labels=labels, cell_info=cell_info, path='test.trk')
         )
         edit = label.TrackEdit(project)
         expected_labels = np.reshape([1, 1], (2, 1, 1, 1))
@@ -797,7 +791,7 @@
             3: {'capped': False, 'frame_div': None, 'daughters': [], 'parent': 2, 'frames': [2]},
         }}
         project = models.Project.create(
-            DummyLoader(labels=labels, cell_info=cell_info, url='test.trk')
+            DummyLoader(labels=labels, cell_info=cell_info, path='test.trk')
         )
         edit = label.TrackEdit(project)
         expected_labels = np.reshape([1, 1, 3], (3, 1, 1, 1))
