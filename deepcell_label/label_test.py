"""Test for File classes"""

import pytest
import numpy as np

from deepcell_label import label
from deepcell_label import models
from deepcell_label.conftest import DummyLoader


# Automatically enable transactions for all tests, without importing any extra fixtures.
@pytest.fixture(autouse=True)
def enable_transactional_tests(app, db_session):
    db_session.autoflush = False


# Tests can mock a actions different frames/features/channels
# by setting edit.project.frame/feature/channel within the test


class TestBaseEdit:
    def test_del_cell_info_last_frame(self):
        labels = np.ones((1, 1, 1, 1))
        project = models.Project.create(DummyLoader(labels=labels))
        edit = label.TrackEdit(project)
        cell_ids = edit.labels.cell_ids
        cell_info = edit.labels.cell_info

        feature = 0
        cell = 1
        frame = 0

        # Remove the label completely (only remaining frame)
        edit.del_cell_info(cell, frame)
        assert cell not in cell_ids[feature]
        assert cell not in cell_info[feature]
        assert edit.y_changed
        assert edit.labels_changed
        np.testing.assert_array_equal(cell_ids[feature], np.array([]))
        assert edit.labels.cell_info[feature] == {}

    def test_def_cell_info_one_frame(self):
        labels = np.ones((2, 1, 1, 1))
        project = models.Project.create(DummyLoader(labels=labels))
        edit = label.TrackEdit(project)
        cell_ids = edit.labels.cell_ids
        cell_info = edit.labels.cell_info

        feature = 0
        cell = 1
        frame = 1

        # Remove from second frame only
        edit.del_cell_info(cell, frame)
        assert cell in cell_ids[feature]
        assert cell in cell_info[feature]
        assert frame not in cell_info[feature][frame]["frames"]
        assert edit.y_changed
        assert edit.labels_changed

    def test_action_new_single_cell(self, app):
        labels = np.ones((1, 1, 1, 1))
        project = models.Project.create(DummyLoader(labels=labels))
        edit = label.TrackEdit(project)

        cell = 1
        feature = 0
        expected_new_label = 2

        with app.app_context():
            edit.action_new_single_cell(cell)
            assert expected_new_label in edit.frame[..., feature]
            assert cell not in edit.frame[..., feature]
            assert edit.y_changed
            assert edit.labels_changed

    def test_action_delete_mask(self, app):
        labels = np.ones((1, 1, 1, 1))
        project = models.Project.create(DummyLoader(labels=labels))
        edit = label.TrackEdit(project)

        cell = 1
        feature = 0

        with app.app_context():
            edit.action_delete_mask(cell)
            assert cell not in edit.frame[..., feature]
            assert edit.labels_changed
            assert edit.y_changed

    def test_action_swap_single_frame(self, app):
        # single 2 x 2 frame with one feature; cell 1 in top row, cell 2 in bottom row
        labels = np.reshape([1, 1, 2, 2], (1, 2, 2, 1))
        project = models.Project.create(DummyLoader(labels=labels))
        edit = label.TrackEdit(project)

        cell1 = 1
        cell2 = 2
        feature = 0
        expected_swap = np.array([[2, 2], [1, 1]])

        with app.app_context():
            edit.action_swap_single_frame(cell1, cell2)
            np.testing.assert_array_equal(edit.frame[..., feature], expected_swap)
            assert edit.y_changed
            assert edit.labels_changed

    def test_action_swap_single_frame_with_label_not_in_frame(self, app):
        """Tests that swapping with a cell not in frame updates the cell info."""
        labels = np.reshape([1], (1, 1, 1, 1))
        project = models.Project.create(DummyLoader(labels=labels))
        edit = label.TrackEdit(project)

        cell1 = 1
        cell2 = 2
        expected_labels = np.reshape([2], (1, 1, 1, 1))

        with app.app_context():
            edit.action_swap_single_frame(cell1, cell2)
            np.testing.assert_array_equal(project.label_array, expected_labels)
            assert edit.y_changed
            assert edit.labels_changed
            assert cell2 in edit.tracks
            assert cell1 not in edit.tracks

    def test_action_replace_single(self, app):
        # single 2 x 2 frame with two labels: 1s in top row, 2s in bottom
        labels = np.reshape([1, 2], (1, 2, 1, 1))
        project = models.Project.create(DummyLoader(labels=labels))
        edit = label.TrackEdit(project)
        expected_labels = np.reshape([1, 1], (1, 2, 1, 1))

        cell1 = 1
        cell2 = 2
        with app.app_context():
            edit.action_replace_single(cell1, cell2)
            np.testing.assert_array_equal(project.label_array, expected_labels)
            assert 2 not in edit.tracks

    def test_action_flood_background(self, app):
        """Flooding background does NOT spread to diagonal areas."""
        # 3 x 3 frame with label in diamond shape
        labels = np.reshape([0, 1, 0, 1, 0, 1, 0, 1, 0], (1, 3, 3, 1))
        project = models.Project.create(DummyLoader(labels=labels))
        edit = label.TrackEdit(project)

        flood_label, x_loc, y_loc = 2, 1, 1
        feature = 0
        expected_flood = np.reshape([0, 1, 0, 1, 2, 1, 0, 1, 0], (3, 3))

        with app.app_context():
            edit.action_flood(flood_label, x_loc, y_loc)
            np.testing.assert_array_equal(edit.frame[..., feature], expected_flood)
            assert edit.y_changed
            assert edit.labels_changed

    def test_action_flood_label(self, app):
        """Flooding a label does spread to diagonal areas."""
        # 3 x 3 frame with label in diamond shape
        labels = np.reshape([[0, 1, 0], [1, 0, 1], [0, 1, 0]], (1, 3, 3, 1))
        project = models.Project.create(DummyLoader(labels=labels))
        edit = label.TrackEdit(project)

        flood_label, x_loc, y_loc = 2, 1, 0
        feature = 0
        expected_flood = np.reshape([[0, 2, 0], [2, 0, 2], [0, 2, 0]], (3, 3))

        with app.app_context():
            edit.action_flood(flood_label, x_loc, y_loc)
            np.testing.assert_array_equal(edit.frame[..., feature], expected_flood)
            assert edit.y_changed
            assert edit.labels_changed

    def test_action_handle_draw_remove_label(self, app):
        """Erasing a label with by drawing over it."""
        labels = np.reshape([1], (1, 1, 1, 1))
        project = models.Project.create(DummyLoader(labels=labels))
        feature = 0
        project.feature = 0
        edit = label.TrackEdit(project)

        trace, foreground, background, brush_size = [(0, 0)], 0, 1, 1
        expected_draw = np.reshape([0], (1, 1))

        with app.app_context():
            edit.action_handle_draw(trace, foreground, background, brush_size)
            np.testing.assert_array_equal(edit.frame[..., feature], expected_draw)
            assert background not in edit.labels.cell_info[feature]
            assert background not in edit.labels.cell_ids[feature]

    def test_action_handle_draw_add_label(self, app):
        """Adding a label with by drawing it in."""
        labels = np.reshape([0], (1, 1, 1, 1))
        project = models.Project.create(DummyLoader(labels=labels))
        edit = label.TrackEdit(project)

        trace, foreground, background, brush_size = [(0, 0)], 1, 0, 1
        feature = 0
        expected_draw = np.reshape([1], (1, 1))

        with app.app_context():
            edit.action_handle_draw(trace, foreground, background, brush_size)
            np.testing.assert_array_equal(edit.frame[..., feature], expected_draw)
            assert foreground in edit.labels.cell_info[feature]
            assert foreground in edit.labels.cell_ids[feature]


class TestZStackEdit:
    def test_zstack_add_cell_info(self):
        labels = np.zeros((1, 1, 1, 1))
        project = models.Project.create(DummyLoader(labels=labels))
        edit = label.ZStackEdit(project)
        cell_ids = edit.labels.cell_ids
        cell_info = edit.labels.cell_info

        cell = 1
        frame = 0
        feature = 0

        # Add new label to first frame
        edit.add_cell_info(cell, frame)
        assert cell in cell_ids[feature]
        assert cell_info[feature][cell] == {"label": 1, "frames": [frame], "slices": ""}
        assert edit.y_changed
        assert edit.labels_changed

    def test_add_cell_info_multiple_frames(self):
        num_frames = 5
        labels = np.zeros((num_frames, 1, 1, 1))
        project = models.Project.create(DummyLoader(labels=labels))
        edit = label.ZStackEdit(project)
        cell_ids = edit.labels.cell_ids
        cell_info = edit.labels.cell_info

        cell = 1
        feature = 0

        # Add new label to all frames
        for frame in range(num_frames):
            edit.add_cell_info(cell, frame)
            assert cell in cell_ids[feature]
            assert cell_info[feature][cell] == {
                "label": 1,
                "frames": list(range(frame + 1)),
                "slices": "",
            }
            assert edit.y_changed
            assert edit.labels_changed

    def test_action_new_cell_stack(self, app):
        labels = np.ones((1, 1, 1, 1))
        project = models.Project.create(DummyLoader(labels=labels))
        edit = label.ZStackEdit(project)

        cell = 1
        feature = 0
        expected_new_cell = 2

        with app.app_context():
            edit.action_new_cell_stack(cell)
            assert cell not in edit.frame[..., feature]
            assert expected_new_cell in edit.frame[..., feature]

    def test_action_replace_single(self, app):
        # single 2 x 2 frame with two labels: 1s in top row, 2s in bottom
        labels = np.reshape([1, 1, 2, 2], (1, 2, 2, 1))
        project = models.Project.create(DummyLoader(labels=labels))
        edit = label.ZStackEdit(project)
        expected_labels = np.array([[[1], [1]], [[1], [1]]])

        cell1 = 1
        cell2 = 2
        with app.app_context():
            edit.action_replace_single(cell1, cell2)
            np.testing.assert_array_equal(edit.frame, expected_labels)

    def test_action_replace(self, app):
        # three 2 x 2 frame with two labels: 1s in top row, 2s in bottom
        labels = np.reshape(3 * [1, 1, 2, 2], (3, 2, 2, 1))
        project = models.Project.create(DummyLoader(labels=labels))
        cell1 = 1
        cell2 = 2
        frame = 1  # Replace on the middle frame
        project.frame = frame
        edit = label.ZStackEdit(project)
        expected_frame = np.array([[[1], [1]], [[1], [1]]])
        expected_labels = np.array(3 * [expected_frame])

        with app.app_context():
            edit.action_replace(cell1, cell2)
            np.testing.assert_array_equal(edit.project.label_array, expected_labels)

    def test_action_active_contour_other_labels_unchanged(self, app):
        """
        Tests that other labels not affected by active contouring a label
        """
        labels = np.ones((1, 10, 10, 1))
        labels[:, 5:, :, :] = 2
        project = models.Project.create(DummyLoader(labels=labels))
        edit = label.ZStackEdit(project)

        cell = 1
        other_cell = 2

        with app.app_context():
            edit.action_active_contour(cell)
            np.testing.assert_array_equal(
                labels[project.frame] == other_cell, edit.frame == other_cell
            )

    # TODO: active contouring has no effect in this test; find out what correct behavior is
    # def test_action_active_contour_label_too_small(self, app):
    #     """
    #     Tests that label smaller than the raw object is made larger by active contouring.

    #     """
    #     raw = np.zeros((1, 10, 10, 1))
    #     labels = np.zeros((1, 10, 10, 1))
    #     labels[0, 4:6, 4:6, 0] = 1
    #     raw[0, 2:8, 2:8, 0] = 1
    #     project = models.Project.create(DummyLoader(raw=raw, labels=labels))
    #     edit = label.ZStackEdit(project)

    #     cell = 1

    #     with app.app_context():
    #         edit.action_active_contour(cell)
    #         assert int((edit.frame == 1).sum()) > (labels[project.frame] == 1).sum()

    def test_action_active_contour_label_too_large(self, app):
        """Tests that a label that is larger than the raw objects is made
        smaller by active contouring."""
        raw = np.zeros((1, 10, 10, 1))
        labels = np.ones((1, 10, 10, 1))
        raw[0, 3:6, 3:6, 0] = 1
        project = models.Project.create(DummyLoader(raw=raw, labels=labels))
        edit = label.ZStackEdit(project)

        cell = 1

        with app.app_context():
            edit.action_active_contour(cell)
            assert int((edit.frame == 1).sum()) < (labels[project.frame] == 1).sum()

    def test_action_erode_delete_label(self, app):
        """Tests that a label is correctly removed when eroding deletes all of its pixels."""
        labels = np.zeros((1, 3, 3, 1))
        labels[0, 1, 1, 0] = 1
        project = models.Project.create(DummyLoader(labels=labels))
        edit = label.ZStackEdit(project)

        cell = 1

        with app.app_context():
            edit.action_erode(cell)
            assert cell not in edit.frame
            assert cell not in project.labels.cell_ids[project.feature]
            assert cell not in project.labels.cell_info[project.feature]

    def test_action_erode_other_labels_unchanged(self, app):
        """Tests that other labels not affected by eroding a label."""
        labels = np.reshape([1, 1, 2, 2], (1, 2, 2, 1))
        project = models.Project.create(DummyLoader(labels=labels))
        edit = label.ZStackEdit(project)

        cell = 1
        other_cell = 2

        with app.app_context():
            edit.action_erode(cell)
            np.testing.assert_array_equal(
                labels[project.frame] == other_cell, edit.frame == other_cell
            )

    def test_action_dilate_other_labels_unchanged(self, app):
        """Tests that other labels not affected by dilating a label."""
        labels = np.reshape([1, 1, 2, 2], (1, 2, 2, 1))
        project = models.Project.create(DummyLoader(labels=labels))
        edit = label.ZStackEdit(project)

        cell = 1
        other_cell = 2

        with app.app_context():
            edit.action_dilate(cell)
            np.testing.assert_array_equal(
                labels[project.frame] == other_cell, edit.frame == other_cell
            )


class TestTrackEdit:
    def test_track_add_cell_info(self):
        labels = np.zeros((1, 1, 1, 1))
        project = models.Project.create(DummyLoader(labels=labels, path="test.trk"))
        edit = label.TrackEdit(project)
        tracks = edit.tracks

        cell = 1
        frame = 0

        # Add new label to first frame
        edit.add_cell_info(cell, frame)
        assert tracks[cell] == {
            "label": 1,
            "frames": [frame],
            "daughters": [],
            "frame_div": None,
            "parent": None,
            "capped": False,
        }
        assert edit.y_changed
        assert edit.labels_changed

    def test_add_cell_info_multiple_frames(self):
        num_frames = 5
        labels = np.zeros((num_frames, 1, 1, 1))
        project = models.Project.create(DummyLoader(labels=labels, path="test.trk"))
        edit = label.TrackEdit(project)
        tracks = edit.tracks

        cell = 1

        # Add new label to all frames
        for frame in range(num_frames):
            edit.add_cell_info(cell, frame)
            assert tracks[cell] == {
                "label": 1,
                "frames": list(range(frame + 1)),
                "daughters": [],
                "frame_div": None,
                "parent": None,
                "capped": False,
            }
            assert edit.y_changed
            assert edit.labels_changed

    def test_action_new_track_first_frame_of_track(self, app):
        """A new track on the first frame a label appears does nothing."""
        # two 1x1 frames with one feature; cell starts on second frame
        labels = np.reshape([0, 1], (2, 1, 1, 1))
        project = models.Project.create(DummyLoader(labels=labels, path="test.trk"))
        cell = 1
        frame = 1
        feature = 0
        project.frame = frame
        project.feature = feature
        edit = label.TrackEdit(project)
        tracks = edit.tracks

        prev_track = tracks[cell].copy()
        with app.app_context():
            edit.action_new_track(cell)
            assert cell in edit.frame[..., feature]
            assert prev_track == tracks[cell]

    def test_action_new_track(self, app):
        """Create a new track on the second frame of a label."""
        # two 1x1 frames with one feature; cell appears in both frames
        labels = np.reshape([1, 1], (2, 1, 1, 1))
        project = models.Project.create(DummyLoader(labels=labels, path="test.trk"))
        cell = 1
        frame = 1
        feature = 0
        expected_new_cell = 2
        project.frame = frame
        edit = label.TrackEdit(project)
        tracks = edit.tracks
        prev_track = tracks[cell].copy()

        with app.app_context():
            edit.action_new_track(cell)
            assert cell not in edit.frame[..., feature]
            assert expected_new_cell in edit.frame[..., feature]
            assert expected_new_cell in edit.labels.cell_ids[feature]
<<<<<<< HEAD
            assert prev_track["frames"] == (
                tracks[cell]["frames"] + tracks[expected_new_cell]["frames"]
            )
=======
            assert prev_track['frames'] == (tracks[cell]['frames']
                                            + tracks[expected_new_cell]['frames'])
>>>>>>> 0247a834
<|MERGE_RESOLUTION|>--- conflicted
+++ resolved
@@ -472,11 +472,6 @@
             assert cell not in edit.frame[..., feature]
             assert expected_new_cell in edit.frame[..., feature]
             assert expected_new_cell in edit.labels.cell_ids[feature]
-<<<<<<< HEAD
             assert prev_track["frames"] == (
                 tracks[cell]["frames"] + tracks[expected_new_cell]["frames"]
-            )
-=======
-            assert prev_track['frames'] == (tracks[cell]['frames']
-                                            + tracks[expected_new_cell]['frames'])
->>>>>>> 0247a834
+            )