--- conflicted
+++ resolved
@@ -443,11 +443,7 @@
         """A new track on the first frame a label appears does nothing."""
         # two 1x1 frames with one feature; cell starts on second frame
         labels = np.reshape([0, 1], (2, 1, 1, 1))
-<<<<<<< HEAD
         project = models.Project.create(DummyLoader(labels=labels, path='test.trk'))
-=======
-        project = models.Project.create(DummyLoader(labels=labels, url='test.trk'))
->>>>>>> f3f13ba6
         cell = 1
         frame = 1
         feature = 0
@@ -466,11 +462,7 @@
         """Create a new track on the second frame of a label."""
         # two 1x1 frames with one feature; cell appears in both frames
         labels = np.reshape([1, 1], (2, 1, 1, 1))
-<<<<<<< HEAD
         project = models.Project.create(DummyLoader(labels=labels, path='test.trk'))
-=======
-        project = models.Project.create(DummyLoader(labels=labels, url='test.trk'))
->>>>>>> f3f13ba6
         cell = 1
         frame = 1
         feature = 0
