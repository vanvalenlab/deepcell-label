"""SQL Alchemy database models."""
from __future__ import absolute_import
from __future__ import division
from __future__ import print_function

import base64
import copy
import io
import json
import logging
import tarfile
import tempfile
import timeit

import boto3
from flask_sqlalchemy import SQLAlchemy
from matplotlib import pyplot as plt
import numpy as np
from skimage.exposure import rescale_intensity
from sqlalchemy.ext.compiler import compiles
from sqlalchemy.ext.mutable import Mutable

from helpers import is_npz_file, is_trk_file
from config import AWS_ACCESS_KEY_ID, AWS_SECRET_ACCESS_KEY
from imgutils import pngify, add_outlines


logger = logging.getLogger('models.Project')  # pylint: disable=C0103
# Accessing one-to-many relationships (like project.label_frames) issues a Query, causing a flush
# autoflush=False prevents the flush, so we still access the db.session.dirty after the query
db = SQLAlchemy(session_options={"autoflush": False})  # pylint: disable=C0103


@compiles(db.PickleType, 'mysql')
def compile_pickle_mysql(type_, compiler, **kw):
    """
    Replaces default BLOB with LONGBLOB for PickleType columns on MySQL backend.
    BLOB (64 kB) truncates pickled objects, while LONGBLOB (4 GB) stores it in full.
    TODO: change to MEDIUMBLOB (16 MB)?
    """
    return 'LONGBLOB'


class MutableNdarray(Mutable, np.ndarray):
    @classmethod
    def coerce(cls, key, value):
        "Convert plain numpy arrays to MutableNdarray."
        if not isinstance(value, MutableNdarray):
            if isinstance(value, np.ndarray):
                mutable_array = value.view(MutableNdarray)
                return mutable_array

            # this call will raise ValueError
            return Mutable.coerce(key, value)
        else:
            return value

    def __setitem__(self, key, value):
        "Detect array set events and emit change events."
        np.ndarray.__setitem__(self, key, value)
        self.changed()

    def __delitem__(self, key):
        "Detect array del events and emit change events."
        np.ndarray.__delitem__(self, key)
        self.changed()


class Project(db.Model):
    """Project table definition."""
    # pylint: disable=E1101
    __tablename__ = 'projects'
    id = db.Column(db.Integer, primary_key=True, autoincrement=True)
    createdAt = db.Column(db.TIMESTAMP, nullable=False, default=db.func.now())
    finished = db.Column(db.TIMESTAMP)

    filename = db.Column(db.Text, nullable=False)
    path = db.Column(db.Text, nullable=False)
    output_bucket = db.Column(db.Text, nullable=False)
    height = db.Column(db.Integer, nullable=False)
    width = db.Column(db.Integer, nullable=False)
    num_frames = db.Column(db.Integer, nullable=False)
    num_channels = db.Column(db.Integer, nullable=False)
    num_features = db.Column(db.Integer, nullable=False)
    rgb = db.Column(db.Boolean, default=False)
    frame = db.Column(db.Integer, default=0)
    channel = db.Column(db.Integer, default=0)
    feature = db.Column(db.Integer, default=0)
    scale_factor = db.Column(db.Float, default=1)
    colormap = db.Column(db.PickleType)

    raw_frames = db.relationship('RawFrame', backref='project')
    rgb_frames = db.relationship('RGBFrame', backref='project')
    label_frames = db.relationship('LabelFrame', backref='project',
                                   # Delete frames detached by undo/redo
                                   cascade='save-update, merge, delete, delete-orphan')
    labels = db.relationship('Labels', backref='project', uselist=False,
                             # Delete labels detached by undo/redo
                             cascade='save-update, merge, delete, delete-orphan')

    # Action history
    action_id = db.Column(db.Integer)
    next_action_id = db.Column(db.Integer, default=0)
    actions = db.relationship('Action', backref='project')

    def __init__(self, filename, input_bucket, output_bucket, path,
                 raw_key='raw', annotated_key=None):
        init_start = timeit.default_timer()

        # Load data
        if annotated_key is None:
            annotated_key = get_ann_key(filename)
        start = timeit.default_timer()
        trial = self.load(filename, input_bucket, path)
        logger.debug('Loaded file %s from S3 in %ss.',
                                 filename, timeit.default_timer() - start)
        raw = trial[raw_key]
        annotated = trial[annotated_key]
        # possible differences between single channel and rgb displays
        if raw.ndim == 3:
            raw = np.expand_dims(raw, axis=0)
            annotated = np.expand_dims(annotated, axis=0)

        # Record static project attributes
        self.filename = filename
        self.path = path
        self.output_bucket = output_bucket
        self.num_frames = raw.shape[0]
        self.height = raw.shape[1]
        self.width = raw.shape[2]
        self.num_channels = raw.shape[-1]
        self.num_features = annotated.shape[-1]
        cmap = plt.get_cmap('viridis')
        cmap.set_bad('black')
        self.colormap = cmap

        # Create label metadata
        self.labels = Labels()
        for feature in range(self.num_features):
            self.labels.create_cell_info(feature, annotated)
        # Overwrite cell_info with lineages to include cell relationships for .trk files
        if is_trk_file(self.filename):
            if len(trial['lineages']) != 1:
                raise ValueError('Input file has multiple trials/lineages.')
            self.labels.cell_info = {0: trial['lineages'][0]}

        # Create frames from raw, RGB, and labeled images
        self.raw_frames = [RawFrame(i, frame)
                           for i, frame in enumerate(raw)]
        self.rgb_frames = [RGBFrame(i, frame)
                           for i, frame in enumerate(raw)]
        self.label_frames = [LabelFrame(i, frame)
                             for i, frame in enumerate(annotated)]

        logger.debug('Initialized project for %s in %ss.',
                                 filename, timeit.default_timer() - init_start)

    @property
    def action(self):
        return self.actions[self.action_id]

    @property
    def label_array(self):
        """Compiles all label frames into a single numpy array."""
        return np.array([frame.frame for frame in self.label_frames])

    @property
    def raw_array(self):
        """Compiles all raw frames into a single numpy array."""
        return np.array([frame.frame for frame in self.raw_frames])

    def _get_s3_client(self):
        return boto3.client(
            's3',
            aws_access_key_id=AWS_ACCESS_KEY_ID,
            aws_secret_access_key=AWS_SECRET_ACCESS_KEY
        )

    def load(self, filename, bucket, path):
        """
        Load a file from the S3 input bucket.

        Args:
            filename (str): filename; used to check if loading .npz or .trk file
            bucket (str): bucket to pull from on S3
            path (str): full path to the file within the bucket, including the filename
        """
        _load = get_load(filename)
        s3 = self._get_s3_client()
        response = s3.get_object(Bucket=bucket, Key=path)
        return _load(response['Body'].read())

    @staticmethod
    def get(project_id):
        """
        Return the project with the given ID, if it exists.

        Args:
            project_id (int): primary key of project to get

        Returns:
            Project: row from the Project table
        """
        start = timeit.default_timer()
        project = Project.query.filter_by(id=project_id).first()
        logger.debug('Got project %s in %ss.',
                     project_id, timeit.default_timer() - start)
        return project

    @staticmethod
    def create(filename, input_bucket, output_bucket, path):
        """
        Create a new project.
        Wraps the Project constructor with logging and database commits.

        Args:
            filename (str): filename including .npz or .trk extension
            input_bucket (str): S3 bucket to download file
            output_bucket (str): S3 bucket to upload file
            path (str): full path to download & upload file in buckets; includes filename

        Returns:
            Project: new row in the Project table
        """
        start = timeit.default_timer()
        new_project = Project(filename, input_bucket, output_bucket, path)
        db.session.add(new_project)
        db.session.commit()
        # Initialize the first action after the project has persisted so
        # pickled Labels row doesn't reference a transient project
        new_project.actions = [Action(project=new_project)]
        new_project.action_id = 0
        new_project.next_action_id = 1
        db.session.commit()
        logger.debug('Created new project %s in %ss.',
                                 new_project.id, timeit.default_timer() - start)
        return new_project

    def update(self):
        """
        Commit the project changes from an action.
        Records the effects of the action in the Actions table.
        """
        start = timeit.default_timer()
        # Copy the PickleType columns to ensure that we persist the changes
        if self.action.labels_changed:
            self.labels.update()
        db.session.commit()
        logger.debug('Updated project %s in %ss.',
                                 self.id, timeit.default_timer() - start)

    def finish(self):
        """
        Complete a project and its associated objects.
        Sets the PickleType columns to None.
        """
        start = timeit.default_timer()
        self.finished = db.func.current_timestamp()
        self.colormap = None
        # Clear label metadata
        self.labels.finish()
        # Clear frames
        for label_frame in self.label_frames:
            label_frame.finish()
        for raw_frame in self.raw_frames:
            raw_frame.finish()
        for rgb_frame in self.rgb_frames:
            rgb_frame.finish()
        self.finished = db.func.current_timestamp()
        db.session.commit()
        logger.debug('Finished project %s in %ss.',
                     self.id, timeit.default_timer() - start)

    def finish_action(self, action_name, session=None):
        """
        Creates a new action for a Project and links it the previous action.
        Should be called before update() if the project data has been
        edited by an action.

        Args:
            action_name (str): name of the completed action (e.g. "handle_draw")
            session (sqlalchemy.orm.session.Session): included to mock the session for testing
        """
        start = timeit.default_timer()
        session = session or db.session

        # Only keep frames in the action history if edited
        self.action.frames = [frame for frame in self.action.frames
                              if self.label_frames[frame.frame_id] in db.session.dirty]
        # Only keep labels in action history if edited
        if self.labels not in db.session.dirty:
            self.action.labels = None

        # Finish the current action and move on to a new one
        new_action = Action(project=self)
        action = self.action
        action.action = action_name
        action.next_action_id = new_action.action_id
        action.actionTime = db.func.current_timestamp()
        self.action_id = new_action.action_id
        self.next_action_id += 1
        session.add(new_action)
        logger.debug('Finished action %s project %s in %ss.',
                                 action.action_id, self.id,
                                 timeit.default_timer() - start)

    def undo(self):
        """
        Restores the project to before the most recent action.

        Returns:
            dict: payload to send to frontend
        """
        start = timeit.default_timer()
        if self.action.prev_action_id is None:
            return
        prev_action = self.actions[self.action.prev_action_id]

        # Restore edited label frames
        for prev_frame in prev_action.frames:
            frame_id = prev_frame.frame_id
            frame = prev_frame.frame
            self.label_frames[frame_id].frame = frame
        # Restore edited label info
        if prev_action.labels is not None:
            db.session.expunge(self.labels)
            self.labels = prev_action.labels
            db.session.add(self.labels)

        self.action_id = prev_action.action_id
        db.session.commit()

        # Use the changed flags for the action we are undoing
        payload = self.make_payload(y=prev_action.y_changed,
                                    labels=prev_action.labels_changed)
        logger.debug('Undo action %s project %s in %ss.',
                                 self.action_id, self.id, timeit.default_timer() - start)
        return payload

    def redo(self):
        """
        Restore the project to after the next action.

        Returns:
            dict: payload to send to frontend
        """
        start = timeit.default_timer()
        if self.action.next_action_id is None:
            return
        next_action = self.actions[self.action.next_action_id]

        # Restore edited label frames
        for next_frame in next_action.frames:
            frame_id = next_frame.frame_id
            frame = next_frame.frame
            self.label_frames[frame_id].frame = frame
        # Restore edited label info
        if next_action.labels is not None:
            db.session.expunge(self.labels)
            self.labels = next_action.labels
            db.session.add(self.labels)

        # Make the payload using the _changed flags for the action we are redoing
        payload = self.make_payload(y=self.action.y_changed,
                                    labels=self.action.labels_changed)

        self.action_id = next_action.action_id
        db.session.commit()
        logger.debug('Redo action %s project %s in %ss.',
                                 self.action.prev_action_id, self.id,
                                 timeit.default_timer() - start)
        return payload

    def get_max_label(self):
        """
        Get the highest label in use in currently-viewed feature.
        If feature is empty, returns 0 to prevent other functions from crashing.

        Returns:
            int: highest label in the current feature
        """
        # check this first, np.max of empty array will crash
        if len(self.labels.cell_ids[self.feature]) == 0:
            max_label = 0
        # if any labels exist in feature, find the max label
        else:
            max_label = int(np.max(self.labels.cell_ids[self.feature]))
        return max_label

    def make_payload(self, x=False, y=False, labels=False):
        """
        Creates a payload to send to the front-end after completing an action.

        Args:
            x (bool): when True, payload includes raw image PNG
            y (bool): when True, payload includes labeled image data
                           sends both a PNG and an array of where each label is
            labels (bool): when True, payload includes the label "tracks",
                                or the frames that each label appears in (e.g. [0-10, 15-20])

        Returns:
            dict: payload with image data and label tracks
        """
        if x or y:
            img_payload = {}
            encode = lambda x: base64.encodebytes(x.read()).decode()
            if x:
                raw_png = self._get_raw_png()
                img_payload['raw'] = f'data:image/png;base64,{encode(raw_png)}'
            if y:
                label_png = self._get_label_png()
                img_payload['segmented'] = f'data:image/png;base64,{encode(label_png)}'
                img_payload['seg_arr'] = self._get_label_arr()
        else:
            img_payload = False

        if labels:
            tracks = self.labels.readable_tracks
        else:
            tracks = False

        return {'imgs': img_payload, 'tracks': tracks}

    def _get_label_arr(self):
        """
        Returns:
            list: nested list of labels at each positions, with negative label outlines.
        """
        # Create label array
        label_frame = self.label_frames[self.frame]
        label_arr = label_frame.frame[..., self.feature]
        return add_outlines(label_arr).tolist()

    def _get_label_png(self):
        """
        Returns:
            BytesIO: returns the current label frame as a .png
        """
        # Create label png
        label_frame = self.label_frames[self.frame]
        label_arr = label_frame.frame[..., self.feature]
        label_png = pngify(imgarr=np.ma.masked_equal(label_arr, 0),
                           vmin=0,
                           vmax=self.get_max_label(),
                           cmap=self.colormap)
        return label_png

    def _get_raw_png(self):
        """
        Returns:
            BytesIO: contains the current raw frame as a .png
        """
        # RGB png
        if self.rgb:
            raw_frame = self.rgb_frames[self.frame]
            raw_arr = raw_frame.frame
            raw_png = pngify(imgarr=raw_arr,
                             vmin=None,
                             vmax=None,
                             cmap=None)
            return raw_png
        # Raw png
        raw_frame = self.raw_frames[self.frame]
        raw_arr = raw_frame.frame[..., self.channel]
        raw_png = pngify(imgarr=raw_arr,
                         vmin=0,
                         vmax=None,
                         cmap='cubehelix')
        return raw_png


class Labels(db.Model):
    """
    Table definition that stores metadata about the labeling.
    Cell_info stores a dictionary with frame information about each cell.
    """
    # pylint: disable=E1101
    __tablename__ = 'labels'
    project_id = db.Column(db.Integer, db.ForeignKey('projects.id'),
                           primary_key=True, nullable=False)
    # Label metadata
    cell_ids = db.Column(db.PickleType(comparator=lambda *a: False))
    cell_info = db.Column(db.PickleType(comparator=lambda *a: False))

    def __init__(self):
        self.cell_ids = {}
        self.cell_info = {}
<<<<<<< HEAD
=======
        for feature in range(self.num_features):
            self.create_cell_info(feature, annotated)

        # Overwrite cell_info with lineages to include cell relationships for .trk files
        if is_trk_file(filename):
            if len(trial['lineages']) != 1:
                raise ValueError('Input file has multiple trials/lineages.')
            self.cell_info = {0: trial['lineages'][0]}
            # Track files require a different scale factor
            self.scale_factor = 2
>>>>>>> 32edbdf8

    @property
    def tracks(self):
        """Alias for .trk for backward compatibility"""
        return self.cell_info[0]

    @property
    def readable_tracks(self):
        """
        Preprocesses tracks for presentation on browser. For example,
        simplifying track['frames'] into something like [0-29] instead of
        [0,1,2,3,...].
        """
        cell_info = copy.deepcopy(self.cell_info)
        for _, feature in cell_info.items():
            for _, label in feature.items():
                slices = list(map(list, consecutive(label['frames'])))
                slices = '[' + ', '.join(["{}".format(a[0])
                                          if len(a) == 1 else "{}-{}".format(a[0], a[-1])
                                          for a in slices]) + ']'
                label['slices'] = str(slices)

        return cell_info

    def create_cell_info(self, feature, labels):
        """
        Make or remake the entire cell info dict.

        Args:
            feature (int): which feature to create the cell info dict
            labels (ndarray): the complete label array (all frames, all features)
        """
        feature = int(feature)
        annotated = labels[..., feature]

        self.cell_ids[feature] = np.unique(annotated)[np.nonzero(np.unique(annotated))]

        self.cell_info[feature] = {}

        for cell in self.cell_ids[feature]:
            cell = int(cell)

            self.cell_info[feature][cell] = {}
            self.cell_info[feature][cell]['label'] = str(cell)
            self.cell_info[feature][cell]['frames'] = []

            for frame in range(annotated.shape[0]):
                if cell in annotated[frame, ...]:
                    self.cell_info[feature][cell]['frames'].append(int(frame))
            self.cell_info[feature][cell]['slices'] = ''

    def update(self):
        """
        Update the label metatdata by explicitly copying the PickleType
        columns so the database knows to commit them.
        """
        # TODO: use Mutable mixin to avoid explicit copying
        self.cell_ids = self.cell_ids.copy()
        self.cell_info = self.cell_info.copy()

    def finish(self):
        """Set PickleType columns to null."""
        self.cell_ids = None
        self.cell_info = None


class RawFrame(db.Model):
    """
    Table definition that stores the raw frames in a project.
    """
    # pylint: disable=E1101
    __tablename__ = 'rawframes'
    project_id = db.Column(db.Integer, db.ForeignKey('projects.id'),
                           primary_key=True, nullable=False)
    frame_id = db.Column(db.Integer, primary_key=True, nullable=False)
    frame = db.Column(db.PickleType)

    def __init__(self, frame_id, frame):
        # self.project_id = project_id
        self.frame_id = frame_id
        self.frame = frame

    def finish(self):
        """
        Finish the frame by setting its PickleType column to null.
        """
        self.frame = None


class RGBFrame(db.Model):
    """
    Table definition for the raw RGB frames in our projects.
    """
    # pylint: disable=E1101
    __tablename__ = 'rgbframes'
    project_id = db.Column(db.Integer, db.ForeignKey('projects.id'),
                           primary_key=True, nullable=False)
    frame_id = db.Column(db.Integer, primary_key=True, nullable=False)
    frame = db.Column(db.PickleType)

    def __init__(self, frame_id, frame):
        # self.project_id = project_id
        self.frame_id = frame_id
        self.frame = self.reduce_to_RGB(frame)

    def finish(self):
        """Finish a frame by setting its frame to null."""
        self.frame = None

    def rescale_95(self, frame):
        """
        Rescale a single- or multi-channel image.

        Args:
            frame (np.array): 2d image frame to rescale

        Returns:
            np.array: rescaled image
        """
        percentiles = np.percentile(frame[frame > 0], [5, 95])
        rescaled_frame = rescale_intensity(
            frame,
            in_range=(percentiles[0], percentiles[1]),
            out_range='uint8')
        rescaled_frame = rescaled_frame.astype('uint8')
        return rescaled_frame

    def rescale_raw(self, frame):
        """
        Rescale first 6 raw channels individually and store in memory.
        The rescaled raw array is used subsequently for image display purposes.

        Args: multi-channel frame to rescale

        Returns:
            np.array: upto 6-channel rescaled image
        """
        rescaled = np.zeros(frame.shape, dtype='uint8')
        # this approach allows noise through
        for channel in range(min(6, frame.shape[-1])):
            raw_channel = frame[..., channel]
            if np.sum(raw_channel) != 0:
                rescaled[..., channel] = self.rescale_95(raw_channel)
        return rescaled

    def reduce_to_RGB(self, frame):
        """
        Go from rescaled raw array with up to 6 channels to an RGB image for display.
        Handles adding in CMY channels as needed, and adjusting each channel if
        viewing adjusted raw. Used to update self.rgb, which is used to display
        raw current frame.

        Args:
            frame (np.array): upto 6-channel image to reduce to 3-channel image

        Returns:
            np.array: 3-channel image
        """
        rescaled = self.rescale_raw(frame)
        # rgb starts as uint16 so it can handle values above 255 without overflow
        rgb_img = np.zeros((frame.shape[0], frame.shape[1], 3), dtype='uint16')

        # for each of the channels that we have
        for c in range(min(6, frame.shape[-1])):
            # straightforward RGB -> RGB
            new_channel = (rescaled[..., c]).astype('uint16')
            if c < 3:
                rgb_img[..., c] = new_channel
            # collapse cyan to G and B
            if c == 3:
                rgb_img[..., 1] += new_channel
                rgb_img[..., 2] += new_channel
            # collapse magenta to R and B
            if c == 4:
                rgb_img[..., 0] += new_channel
                rgb_img[..., 2] += new_channel
            # collapse yellow to R and G
            if c == 5:
                rgb_img[..., 0] += new_channel
                rgb_img[..., 1] += new_channel

            # clip values to uint8 range so it can be cast without overflow
            rgb_img[..., 0:3] = np.clip(rgb_img[..., 0:3], a_min=0, a_max=255)

        return rgb_img.astype('uint8')


class LabelFrame(db.Model):
    """
    Table definition for the label frames in our projects.
    Allows us to update and finish each frame.
    """
    # pylint: disable=E1101
    __tablename__ = 'labelframes'
    project_id = db.Column(db.Integer, db.ForeignKey('projects.id'),
                           primary_key=True, nullable=False)
    frame_id = db.Column(db.Integer, primary_key=True, nullable=False)
    frame = db.Column(MutableNdarray.as_mutable(db.PickleType))

    def __init__(self, frame_id, frame):
        # self.project = project
        self.frame_id = frame_id
        self.frame = frame

    def finish(self):
        """Finish a frame by setting its frame to null."""
        self.frame = None


class Action(db.Model):
    """
    Records a sequence of actions
    and the label frames and label metadata before each action.
    """
    # pylint: disable=E1101
    __tablename__ = 'actions'
    project_id = db.Column(db.Integer, db.ForeignKey('projects.id'),
                           primary_key=True, nullable=False, autoincrement=False)
    action_id = db.Column(db.Integer, primary_key=True, nullable=False)
    actionTime = db.Column(db.TIMESTAMP)  # Set when finishing an action
    action = db.Column(db.String)  # Name of the previous action (e.g. "handle_draw")
    prev_action_id = db.Column(db.Integer)  # Action to restore upon undo
    next_action_id = db.Column(db.Integer)  # Action to restore upon redo
    # Flags to track what changed & needs to be included in payloads for undo/redo
    y_changed = db.Column(db.Boolean, default=False)
    labels_changed = db.Column(db.Boolean, default=False)
    # Records label frames before an action
    frames = db.relationship('FrameHistory', backref='action',
                             primaryjoin="and_("
                             "Action.action_id == foreign(FrameHistory.action_id), "
                             "Action.project_id == FrameHistory.project_id)",
                             # Frame histories only exist within a action history
                             cascade='save-update, merge, delete, delete-orphan')
    # Records label info before an action
    # Pickles an ORM row from the Labels table
    labels = db.Column(db.PickleType)

    def __init__(self, project):
        """
        Must be called after a Project is persisted,
        i.e. we need to commit a Project before initializing the first action.
        Otherwise, the data in the action references a transient Project.
        """
        self.project = project
        self.action_id = project.next_action_id
        self.prev_action_id = project.action_id
        self.labels = project.labels
        self.frames = [FrameHistory(project=project, frame=frame)
                       for frame in project.label_frames]


class FrameHistory(db.Model):
    """
    Table to store label frames before an action edits them.
    """
    # pylint: disable=E1101
    __tablename__ = 'framehistories'
    project_id = db.Column(db.Integer, db.ForeignKey('projects.id'),
                           primary_key=True, nullable=False)
    action_id = db.Column(db.Integer, db.ForeignKey('actions.action_id'),
                          primary_key=True, nullable=False)
    frame_id = db.Column(db.Integer, primary_key=True, nullable=False)
    frame = db.Column(db.PickleType)

    project = db.relationship('Project')

    def __init__(self, project, frame):
        self.project = project
        self.frame = frame.frame
        self.frame_id = frame.frame_id


def consecutive(data, stepsize=1):
    return np.split(data, np.where(np.diff(data) != stepsize)[0] + 1)


def get_ann_key(filename):
    """
    Returns:
        str: expected key for the label array depending on the filename
    """
    if is_trk_file(filename):
        return 'tracked'
    return 'annotated'  # default key


def get_load(filename):
    """
    Returns:
        function: loads a response body from S3
    """
    if is_npz_file(filename):
        _load = load_npz
    elif is_trk_file(filename):
        _load = load_trks
    else:
        raise ValueError('Cannot load file: {}'.format(filename))
    return _load


def load_npz(filename):
    """
    Loads a NPZ file.

    Args:
        filename: full path to the file including .npz extension

    Returns:
        dict: contains raw and annotated images as numpy arrays
    """
    data = io.BytesIO(filename)
    npz = np.load(data)

    # standard nomenclature for image (X) and annotation (y)
    if 'y' in npz.files:
        raw_stack = npz['X']
        annotation_stack = npz['y']

    # some files may have alternate names 'raw' and 'annotated'
    elif 'raw' in npz.files:
        raw_stack = npz['raw']
        annotation_stack = npz['annotated']

    # if files are named something different, give it a try anyway
    else:
        raw_stack = npz[npz.files[0]]
        annotation_stack = npz[npz.files[1]]

    return {'raw': raw_stack, 'annotated': annotation_stack}


# copied from:
# vanvalenlab/deepcell-tf/blob/master/deepcell/utils/tracking_utils.py3

def load_trks(trkfile):
    """
    Load a trk/trks file.

    Args:
        trks_file (str): full path to the file including .trk/.trks

    Returns:
        dict: contains raw, tracked, and lineage data
    """
    with tempfile.NamedTemporaryFile() as temp:
        temp.write(trkfile)
        with tarfile.open(temp.name, 'r') as trks:

            # numpy can't read these from disk...
            array_file = io.BytesIO()
            array_file.write(trks.extractfile('raw.npy').read())
            array_file.seek(0)
            raw = np.load(array_file)
            array_file.close()

            array_file = io.BytesIO()
            array_file.write(trks.extractfile('tracked.npy').read())
            array_file.seek(0)
            tracked = np.load(array_file)
            array_file.close()

            try:
                trk_data = trks.getmember('lineages.json')
            except KeyError:
                try:
                    trk_data = trks.getmember('lineage.json')
                except KeyError:
                    raise ValueError('Invalid .trk file, no lineage data found.')

            lineages = json.loads(trks.extractfile(trk_data).read().decode())
            lineages = lineages if isinstance(lineages, list) else [lineages]

            # JSON only allows strings as keys, so convert them back to ints
            for i, tracks in enumerate(lineages):
                lineages[i] = {int(k): v for k, v in tracks.items()}

        return {'lineages': lineages, 'raw': raw, 'tracked': tracked}<|MERGE_RESOLUTION|>--- conflicted
+++ resolved
@@ -143,6 +143,8 @@
             if len(trial['lineages']) != 1:
                 raise ValueError('Input file has multiple trials/lineages.')
             self.labels.cell_info = {0: trial['lineages'][0]}
+            # Track files require a different scale factor
+            self.scale_factor = 2
 
         # Create frames from raw, RGB, and labeled images
         self.raw_frames = [RawFrame(i, frame)
@@ -485,19 +487,6 @@
     def __init__(self):
         self.cell_ids = {}
         self.cell_info = {}
-<<<<<<< HEAD
-=======
-        for feature in range(self.num_features):
-            self.create_cell_info(feature, annotated)
-
-        # Overwrite cell_info with lineages to include cell relationships for .trk files
-        if is_trk_file(filename):
-            if len(trial['lineages']) != 1:
-                raise ValueError('Input file has multiple trials/lineages.')
-            self.cell_info = {0: trial['lineages'][0]}
-            # Track files require a different scale factor
-            self.scale_factor = 2
->>>>>>> 32edbdf8
 
     @property
     def tracks(self):
