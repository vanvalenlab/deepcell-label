--- conflicted
+++ resolved
@@ -3,10 +3,7 @@
 from __future__ import division
 from __future__ import print_function
 
-<<<<<<< HEAD
 import base64
-=======
->>>>>>> fa50cff4
 import copy
 import io
 import json
@@ -17,18 +14,11 @@
 
 import boto3
 from flask_sqlalchemy import SQLAlchemy
-<<<<<<< HEAD
-=======
-from flask import current_app
->>>>>>> fa50cff4
 from matplotlib import pyplot as plt
 import numpy as np
 from skimage.exposure import rescale_intensity
 from sqlalchemy.ext.compiler import compiles
-<<<<<<< HEAD
 from sqlalchemy.ext.mutable import Mutable
-=======
->>>>>>> fa50cff4
 
 from helpers import is_npz_file, is_trk_file
 from config import AWS_ACCESS_KEY_ID, AWS_SECRET_ACCESS_KEY
@@ -94,7 +84,6 @@
     createdAt = db.Column(db.TIMESTAMP, nullable=False, default=db.func.now())
     finished = db.Column(db.TIMESTAMP)
 
-<<<<<<< HEAD
     filename = db.Column(db.Text, nullable=False)
     path = db.Column(db.Text, nullable=False)
     output_bucket = db.Column(db.Text, nullable=False)
@@ -135,23 +124,6 @@
         trial = self.load(filename, input_bucket, path)
         logger.debug('Loaded file %s from S3 in %ss.',
                      filename, timeit.default_timer() - start)
-=======
-    raw_frames = db.relationship('RawFrame', backref='project')
-    rgb_frames = db.relationship('RGBFrame', backref='project')
-    label_frames = db.relationship('LabelFrame', backref='project')
-    state = db.relationship('State', backref='project', uselist=False)
-
-    def __init__(self, filename, input_bucket, output_bucket, path,
-                 rgb=False, raw_key='raw', annotated_key=None):
-        init_start = timeit.default_timer()
-        if annotated_key is None:
-            annotated_key = get_ann_key(filename)
-
-        start = timeit.default_timer()
-        trial = self.load(filename, input_bucket, path)
-        current_app.logger.debug('Loaded file %s from S3 in %s s.',
-                                 filename, timeit.default_timer() - start)
->>>>>>> fa50cff4
         raw = trial[raw_key]
         annotated = trial[annotated_key]
         # possible differences between single channel and rgb displays
@@ -159,7 +131,6 @@
             raw = np.expand_dims(raw, axis=0)
             annotated = np.expand_dims(annotated, axis=0)
 
-<<<<<<< HEAD
         # Record static project attributes
         self.filename = filename
         self.path = path
@@ -199,36 +170,6 @@
     @property
     def action(self):
         return self.actions[self.action_id]
-=======
-        # Create state
-        start = timeit.default_timer()
-        self.state = State(self.id, filename, path, output_bucket,
-                           raw, annotated, trial, rgb)
-        current_app.logger.debug('Created state for %s in %ss.',
-                                 filename, timeit.default_timer() - start)
-
-        # Create frames from raw, RGB, and labeled images
-        start = timeit.default_timer()
-        self.raw_frames = [RawFrame(self.id, i, frame)
-                           for i, frame in enumerate(raw)]
-        current_app.logger.debug('Created raw frames for %s in %ss.',
-                                 filename, timeit.default_timer() - start)
-
-        start = timeit.default_timer()
-        self.rgb_frames = [RGBFrame(self.id, i, frame)
-                           for i, frame in enumerate(raw)]
-        current_app.logger.debug('Created RGB frames for %s in %ss.',
-                                 filename, timeit.default_timer() - start)
-
-        start = timeit.default_timer()
-        self.label_frames = [LabelFrame(self.id, i, frame)
-                             for i, frame in enumerate(annotated)]
-        current_app.logger.debug('Created label frames for %s in %ss.',
-                                 filename, timeit.default_timer() - start)
-        # Log total time in constructor
-        current_app.logger.debug('Initialized project for %s in %s s.',
-                                 filename, timeit.default_timer() - init_start)
->>>>>>> fa50cff4
 
     @property
     def label_array(self):
@@ -279,11 +220,7 @@
         return project
 
     @staticmethod
-<<<<<<< HEAD
     def create(filename, input_bucket, output_bucket, path):
-=======
-    def create(filename, input_bucket, output_bucket, path, rgb=False):
->>>>>>> fa50cff4
         """
         Create a new project.
         Wraps the Project constructor with logging and database commits.
@@ -293,16 +230,11 @@
             input_bucket (str): S3 bucket to download file
             output_bucket (str): S3 bucket to upload file
             path (str): full path to download & upload file in buckets; includes filename
-<<<<<<< HEAD
-=======
-            rgb (bool): whether to display raw frames in RGB mode
->>>>>>> fa50cff4
 
         Returns:
             Project: new row in the Project table
         """
         start = timeit.default_timer()
-<<<<<<< HEAD
         new_project = Project(filename, input_bucket, output_bucket, path)
         db.session.add(new_project)
         db.session.commit()
@@ -314,19 +246,11 @@
         db.session.commit()
         logger.debug('Created new project %s in %ss.',
                      new_project.id, timeit.default_timer() - start)
-=======
-        new_project = Project(filename, input_bucket, output_bucket, path, rgb=rgb)
-        db.session.add(new_project)
-        db.session.commit()
-        current_app.logger.debug('Created new project with ID = "%s" in %ss.',
-                                 new_project.id, timeit.default_timer() - start)
->>>>>>> fa50cff4
         return new_project
 
     def update(self):
         """
         Commit the project changes from an action.
-<<<<<<< HEAD
         Records the effects of the action in the Actions table.
         """
         start = timeit.default_timer()
@@ -508,60 +432,20 @@
         return {'imgs': img_payload, 'tracks': tracks}
 
     def _get_label_arr(self):
-=======
-        """
-        start = timeit.default_timer()
-        db.session.commit()
-        logger.debug('Updated project %s in %ss.',
-                     self.id, timeit.default_timer() - start)
-
-    def finish(self):
-        """
-        Complete a project and its associated frames and state.
-        Sets the PickleType columns of the frames and state to None.
-        """
-        start = timeit.default_timer()
-        self.finished = db.func.current_timestamp()
-        # Set PickleType columns in state to None
-        self.state.finish()
-        # Set PickleType columns in frames to None
-        for label_frame in self.label_frames:
-            label_frame.finish()
-        for raw_frame in self.raw_frames:
-            raw_frame.finish()
-        for rgb_frame in self.rgb_frames:
-            rgb_frame.finish()
-        db.session.commit()  # commit the changes
-        logger.debug('Finished project with ID = "%s" in %ss.',
-                     self.id, timeit.default_timer() - start)
-
-    def get_label_arr(self):
->>>>>>> fa50cff4
         """
         Returns:
             list: nested list of labels at each positions, with negative label outlines.
         """
-<<<<<<< HEAD
         # Create label array
         label_frame = self.label_frames[self.frame]
         label_arr = label_frame.frame[..., self.feature]
         return add_outlines(label_arr).tolist()
 
     def _get_label_png(self):
-=======
-        state = self.state
-        # Create label array
-        label_frame = self.label_frames[state.frame]
-        label_arr = label_frame.frame[..., state.feature]
-        return add_outlines(label_arr).tolist()
-
-    def get_label_png(self):
->>>>>>> fa50cff4
         """
         Returns:
             BytesIO: returns the current label frame as a .png
         """
-<<<<<<< HEAD
         # Create label png
         label_frame = self.label_frames[self.frame]
         label_arr = label_frame.frame[..., self.feature]
@@ -572,33 +456,13 @@
         return label_png
 
     def _get_raw_png(self):
-=======
-        state = self.state
-        # Create label png
-        label_frame = self.label_frames[state.frame]
-        label_arr = label_frame.frame[..., state.feature]
-        label_png = pngify(imgarr=np.ma.masked_equal(label_arr, 0),
-                           vmin=0,
-                           vmax=state.get_max_label(),
-                           cmap=state.colormap)
-        return label_png
-
-    def get_raw_png(self):
->>>>>>> fa50cff4
         """
         Returns:
             BytesIO: contains the current raw frame as a .png
         """
-<<<<<<< HEAD
         # RGB png
         if self.rgb:
             raw_frame = self.rgb_frames[self.frame]
-=======
-        state = self.state
-        # RGB png
-        if state.rgb:
-            raw_frame = self.rgb_frames[state.frame]
->>>>>>> fa50cff4
             raw_arr = raw_frame.frame
             raw_png = pngify(imgarr=raw_arr,
                              vmin=None,
@@ -606,13 +470,8 @@
                              cmap=None)
             return raw_png
         # Raw png
-<<<<<<< HEAD
         raw_frame = self.raw_frames[self.frame]
         raw_arr = raw_frame.frame[..., self.channel]
-=======
-        raw_frame = self.raw_frames[state.frame]
-        raw_arr = raw_frame.frame[..., state.channel]
->>>>>>> fa50cff4
         raw_png = pngify(imgarr=raw_arr,
                          vmin=0,
                          vmax=None,
@@ -620,7 +479,6 @@
         return raw_png
 
 
-<<<<<<< HEAD
 class Labels(db.Model):
     """
     Table definition that stores metadata about the labeling.
@@ -630,81 +488,13 @@
     __tablename__ = 'labels'
     project_id = db.Column(db.Integer, db.ForeignKey('projects.id'),
                            primary_key=True, nullable=False)
-=======
-class State(db.Model):
-    """
-    Table definition that stores the project state.
-    Includes both static project info, like filename and data dimensions,
-    and label metadata that is updated by actions.
-    """
-    # pylint: disable=E1101
-    __tablename__ = 'state'
-    project_id = db.Column(db.Integer, db.ForeignKey('projects.id'),
-                           primary_key=True, nullable=False)
-    updatedAt = db.Column(db.TIMESTAMP, nullable=False, default=db.func.now(),
-                          onupdate=db.func.current_timestamp())
-    finished = db.Column(db.TIMESTAMP)
-    numUpdates = db.Column(db.Integer, nullable=False, default=0)
-    firstUpdate = db.Column(db.TIMESTAMP)
-    lastUpdate = db.Column(db.TIMESTAMP)
-
-    # Static Project info
-    filename = db.Column(db.Text, nullable=False)
-    path = db.Column(db.Text, nullable=False)
-    output_bucket = db.Column(db.Text, nullable=False)
-    height = db.Column(db.Integer, nullable=False)
-    width = db.Column(db.Integer, nullable=False)
-    num_frames = db.Column(db.Integer, nullable=False)
-    num_channels = db.Column(db.Integer, nullable=False)
-    num_features = db.Column(db.Integer, nullable=False)
-    # View info
-    rgb = db.Column(db.Boolean, default=False)
-    frame = db.Column(db.Integer, default=0)
-    channel = db.Column(db.Integer, default=0)
-    feature = db.Column(db.Integer, default=0)
-    scale_factor = db.Column(db.Float, default=1)
-    colormap = db.Column(db.PickleType)
->>>>>>> fa50cff4
     # Label metadata
     cell_ids = db.Column(db.PickleType(comparator=lambda *a: False))
     cell_info = db.Column(db.PickleType(comparator=lambda *a: False))
 
-<<<<<<< HEAD
     def __init__(self):
         self.cell_ids = {}
         self.cell_info = {}
-=======
-    def __init__(self, project_id, filename, path, output_bucket, raw, annotated, trial, rgb):
-        self.project_id = project_id
-        self.filename = filename
-        self.path = path
-        self.output_bucket = output_bucket
-        self.num_frames = raw.shape[0]
-        self.height = raw.shape[1]
-        self.width = raw.shape[2]
-        self.num_channels = raw.shape[-1]
-        self.num_features = annotated.shape[-1]
-        cmap = plt.get_cmap('viridis')
-        cmap.set_bad('black')
-        self.colormap = cmap
-        self.rgb = rgb
-
-        # Label metadata
-        # create a dictionary with frame information about each cell
-        # analogous to .trk lineage but doesn't include cells relationships
-        self.cell_ids = {}
-        self.cell_info = {}
-        for feature in range(self.num_features):
-            self.create_cell_info(feature, annotated)
-
-        # Overwrite cell_info with lineages to include cell relationships for .trk files
-        if is_trk_file(filename):
-            if len(trial['lineages']) != 1:
-                raise ValueError('Input file has multiple trials/lineages.')
-            self.cell_info = {0: trial['lineages'][0]}
-            # Track files require a different scale factor
-            self.scale_factor = 2
->>>>>>> fa50cff4
 
     @property
     def tracks(self):
@@ -756,51 +546,17 @@
                     self.cell_info[feature][cell]['frames'].append(int(frame))
             self.cell_info[feature][cell]['slices'] = ''
 
-<<<<<<< HEAD
     def update(self):
         """
         Update the label metatdata by explicitly copying the PickleType
         columns so the database knows to commit them.
         """
         # TODO: use Mutable mixin to avoid explicit copying
-=======
-    def get_max_label(self):
-        """
-        Get the highest label in use in currently-viewed feature.
-        If feature is empty, returns 0 to prevent other functions from crashing.
-
-        Returns:
-            int: highest label in the current feature
-        """
-        # check this first, np.max of empty array will crash
-        if len(self.cell_ids[self.feature]) == 0:
-            max_label = 0
-        # if any labels exist in feature, find the max label
-        else:
-            max_label = int(np.max(self.cell_ids[self.feature]))
-        return max_label
-
-    def update(self):
-        """
-        Update the state by explicitly copying the PickleType
-        columns so the database knows to commit them.
-        """
-        if not self.firstUpdate:
-            self.firstUpdate = db.func.current_timestamp()
-        self.numUpdates += 1
-
->>>>>>> fa50cff4
         self.cell_ids = self.cell_ids.copy()
         self.cell_info = self.cell_info.copy()
 
     def finish(self):
-<<<<<<< HEAD
         """Set PickleType columns to null."""
-=======
-        """Complete state and set its PickleType column to null."""
-        self.lastUpdate = self.updatedAt
-        self.finished = db.func.current_timestamp()
->>>>>>> fa50cff4
         self.cell_ids = None
         self.cell_info = None
 
@@ -816,13 +572,8 @@
     frame_id = db.Column(db.Integer, primary_key=True, nullable=False)
     frame = db.Column(db.PickleType)
 
-<<<<<<< HEAD
     def __init__(self, frame_id, frame):
         # self.project_id = project_id
-=======
-    def __init__(self, project_id, frame_id, frame):
-        self.project_id = project_id
->>>>>>> fa50cff4
         self.frame_id = frame_id
         self.frame = frame
 
@@ -844,13 +595,8 @@
     frame_id = db.Column(db.Integer, primary_key=True, nullable=False)
     frame = db.Column(db.PickleType)
 
-<<<<<<< HEAD
     def __init__(self, frame_id, frame):
         # self.project_id = project_id
-=======
-    def __init__(self, project_id, frame_id, frame):
-        self.project_id = project_id
->>>>>>> fa50cff4
         self.frame_id = frame_id
         self.frame = self.reduce_to_RGB(frame)
 
@@ -946,7 +692,6 @@
     project_id = db.Column(db.Integer, db.ForeignKey('projects.id'),
                            primary_key=True, nullable=False)
     frame_id = db.Column(db.Integer, primary_key=True, nullable=False)
-<<<<<<< HEAD
     frame = db.Column(MutableNdarray.as_mutable(db.PickleType))
 
     def __init__(self, frame_id, frame):
@@ -1020,34 +765,6 @@
         self.project = project
         self.frame = frame.frame
         self.frame_id = frame.frame_id
-=======
-    frame = db.Column(db.PickleType)
-    updatedAt = db.Column(db.TIMESTAMP, nullable=False, default=db.func.now(),
-                          onupdate=db.func.current_timestamp())
-    numUpdates = db.Column(db.Integer, nullable=False, default=0)
-    firstUpdate = db.Column(db.TIMESTAMP)
-    lastUpdate = db.Column(db.TIMESTAMP)
-
-    def __init__(self, project_id, frame_id, frame):
-        self.project_id = project_id
-        self.frame_id = frame_id
-        self.frame = frame
-
-    def update(self):
-        """
-        Update a frame's data by explicitly copying the PickleType
-        columns so the database knows to commit the changes.
-        """
-        if not self.firstUpdate:
-            self.firstUpdate = db.func.current_timestamp()
-        self.frame = self.frame.copy()
-        self.numUpdates += 1
-
-    def finish(self):
-        """Finish a frame by setting its frame to null."""
-        self.lastUpdate = self.updatedAt
-        self.frame = None
->>>>>>> fa50cff4
 
 
 def consecutive(data, stepsize=1):
