--- conflicted
+++ resolved
@@ -23,14 +23,10 @@
 from helpers import is_track_file, is_zstack_file, is_valid_file
 from label import TrackEdit, ZStackEdit, BaseEdit, ChangeDisplay
 from models import Project
-<<<<<<< HEAD
 import loaders
 import exporters
-
-=======
 from caliban import TrackEdit, ZStackEdit, BaseEdit, ChangeDisplay
 from config import S3_INPUT_BUCKET, S3_OUTPUT_BUCKET
->>>>>>> 562536a1
 
 bp = Blueprint('label', __name__)  # pylint: disable=C0103
 
@@ -41,11 +37,11 @@
     return jsonify({'message': 'success'}), 200
 
 
-<<<<<<< HEAD
 @bp.errorhandler(404)
 def handle_404(error):
     return render_template('404.html'), 404
-=======
+
+
 class InvalidExtension(Exception):
     status_code = 400
 
@@ -67,7 +63,6 @@
     response = jsonify(error.to_dict())
     response.status_code = error.status_code
     return response
->>>>>>> 562536a1
 
 
 @bp.errorhandler(Exception)
@@ -84,39 +79,8 @@
     return jsonify({'message': str(error)}), 500
 
 
-<<<<<<< HEAD
 @bp.route('/edit/<token>/<action_type>', methods=['POST'])
 def edit(token, action_type):
-=======
-@bp.route('/upload_file/<bucket>/<int:project_id>', methods=['GET', 'POST'])
-def upload_file(bucket, project_id):
-    """Upload .trk/.npz data file to AWS S3 bucket."""
-    start = timeit.default_timer()
-    project = Project.get(project_id)
-    if not project:
-        return jsonify({'error': 'project_id not found'}), 404
-
-    # Call function in caliban.py to save data file and send to S3 bucket
-    edit = get_edit(project)
-    filename = project.path
-    if is_trk_file(filename):
-        edit.action_save_track(bucket)
-    elif is_npz_file(filename):
-        edit.action_save_zstack(bucket)
-
-    # add "finished" timestamp and null out PickleType columns
-    project.finish()
-
-    current_app.logger.debug('Uploaded file "%s" for project "%s" in %s s.',
-                             filename, project_id,
-                             timeit.default_timer() - start)
-
-    return redirect('/')
-
-
-@bp.route('/edit/<int:project_id>/<action_type>', methods=['POST'])
-def edit(project_id, action_type):
->>>>>>> 562536a1
     """
     Edit the labeling of the project and
     update the project in the database.
@@ -144,33 +108,20 @@
         return jsonify({'error': str(e)}), 500
 
     current_app.logger.debug('Finished action %s for project %s in %s s.',
-<<<<<<< HEAD
                              action_type, token,
-=======
-                             action_type, project_id,
->>>>>>> 562536a1
                              timeit.default_timer() - start)
 
     return jsonify(payload)
 
 
-<<<<<<< HEAD
 @bp.route('/changedisplay/<token>/<display_attribute>/<int:value>', methods=['POST'])
 def change_display(token, display_attribute, value):
-=======
-@bp.route('/changedisplay/<int:project_id>/<display_attribute>/<int:value>', methods=['POST'])
-def change_display(project_id, display_attribute, value):
->>>>>>> 562536a1
     """
     Change the displayed frame, feature, or channel
     and send back the changed image data.
 
     Args:
-<<<<<<< HEAD
         token (str): base64 ID of project
-=======
-        project_id (int): ID of project to change
->>>>>>> 562536a1
         display_attribute (str): choice between 'frame', 'feature', or 'channel'
         value (int): index of frame, feature, or channel to display
 
@@ -180,15 +131,9 @@
     start = timeit.default_timer()
 
     try:
-<<<<<<< HEAD
         project = Project.get(token)
         if not project:
             return abort(404, description=f'project {token} not found')
-=======
-        project = Project.get(project_id)
-        if not project:
-            return jsonify({'error': 'project_id not found'}), 404
->>>>>>> 562536a1
         change = ChangeDisplay(project)
         payload = change.change(display_attribute, value)
         project.update()
@@ -198,16 +143,11 @@
         return jsonify({'error': str(e)}), 500
 
     current_app.logger.debug('Changed to %s %s for project %s in %s s.',
-<<<<<<< HEAD
                              display_attribute, value, token,
-=======
-                             display_attribute, value, project_id,
->>>>>>> 562536a1
                              timeit.default_timer() - start)
     return jsonify(payload)
 
 
-<<<<<<< HEAD
 @bp.route('/undo/<token>', methods=['POST'])
 def undo(token):
     start = timeit.default_timer()
@@ -223,55 +163,8 @@
     current_app.logger.debug('Undid action for project %s finished in %s s.',
                              token, timeit.default_timer() - start)
     return jsonify(payload)
-=======
-@bp.route('/undo/<int:project_id>', methods=['POST'])
-def undo(project_id):
-    start = timeit.default_timer()
-    try:
-        project = Project.get(project_id)
-        if not project:
-            return jsonify({'error': 'project_id not found'}), 404
-        payload = project.undo()
-    except Exception as e:  # TODO: more error handling to identify problem
-        traceback.print_exc()
-        return jsonify({'error': str(e)}), 500
-
-    current_app.logger.debug('Undid action for project %s finished in %s s.',
-                             project_id, timeit.default_timer() - start)
-    return jsonify(payload)
-
-
-@bp.route('/redo/<int:project_id>', methods=['POST'])
-def redo(project_id):
-    start = timeit.default_timer()
-    try:
-        project = Project.get(project_id)
-        if not project:
-            return jsonify({'error': 'project_id not found'}), 404
-        payload = project.redo()
-    except Exception as e:  # TODO: more error handling to identify problem
-        traceback.print_exc()
-        return jsonify({'error': str(e)}), 500
-
-    current_app.logger.debug('Redid action for project %s finished in %s s.',
-                             project_id, timeit.default_timer() - start)
-    return jsonify(payload)
-
-
-@bp.route('/load/<bucket>/<filename>', methods=['POST'])
-def load(bucket, filename):
-    """
-    Initate TrackEdit/ZStackEdit object and load object to database.
-    Send specific attributes of the object to the .js file.
-    """
-    start = timeit.default_timer()
-    current_app.logger.info('Loading track at %s', filename)
-
-    path = re.sub('__', '/', filename)
->>>>>>> 562536a1
-
-
-<<<<<<< HEAD
+
+
 @bp.route('/redo/<token>', methods=['POST'])
 def redo(token):
     start = timeit.default_timer()
@@ -286,31 +179,6 @@
 
     current_app.logger.debug('Redid action for project %s finished in %s s.',
                              token, timeit.default_timer() - start)
-=======
-    if not is_trk_file(path) and not is_npz_file(path):
-        ext = os.path.splitext(path)[-1]
-        raise InvalidExtension(f'invalid file extension: {ext}')
-
-    # Initate Project entry in database
-    project = Project.create(path, bucket)
-    project.rgb = rgb
-    project.update()
-    # Make payload with raw image data, labeled image data, and label tracks
-    payload = project.make_payload(x=True, y=True, labels=True)
-    # Add other attributes to initialize frontend variables
-    payload['numFrames'] = project.num_frames
-    payload['project_id'] = project.id
-    payload['dimensions'] = (project.width, project.height)
-    # Attributes specific to filetype
-    if is_trk_file(filename):
-        payload['screen_scale'] = project.scale_factor
-    if is_npz_file(filename):
-        payload['numChannels'] = project.num_channels
-        payload['numFeatures'] = project.num_features
-
-    current_app.logger.debug('Loaded file %s in %s s.',
-                             filename, timeit.default_timer() - start)
->>>>>>> 562536a1
     return jsonify(payload)
 
 
@@ -331,52 +199,11 @@
 
     filename = request.form['filename']
     current_app.logger.info('%s is filename', filename)
-<<<<<<< HEAD
-
-    # TODO: better name template?
-    new_filename = 'test__{}'.format(filename)
-
-    # if no options passed (how this route will be for now),
-    # still want to pass in default settings
-    rgb = request.args.get('rgb', default='false', type=str)
-    pixel_only = request.args.get('pixel_only', default='false', type=str)
-    label_only = request.args.get('label_only', default='false', type=str)
-
-    # Using distutils to cast string arguments to bools
-    settings = {
-        'rgb': bool(distutils.util.strtobool(rgb)),
-        'pixel_only': bool(distutils.util.strtobool(pixel_only)),
-        'label_only': bool(distutils.util.strtobool(label_only))
-    }
-
-    if is_track_file(new_filename):
-        filetype = 'track'
-        title = 'Tracking Tool'
-
-    elif is_zstack_file(new_filename):
-        filetype = 'zstack'
-        title = 'Z-Stack Tool'
-
-    else:
-        # TODO: render an error template instead of JSON.
-        error = {
-            'error': 'invalid file extension: {}'.format(
-                os.path.splitext(filename)[-1])
-        }
-        return jsonify(error), 400
-
+    new_filename = 'caliban-input__caliban-output__test__{}'.format(filename)
+
+    settings = make_settings(new_filename)
     return render_template(
         'loading.html',
-        filetype=filetype,
-        title=title,
-        filename=new_filename,
-=======
-    new_filename = 'caliban-input__caliban-output__test__{}'.format(filename)
-
-    settings = make_settings(new_filename)
-    return render_template(
-        'tool.html',
->>>>>>> 562536a1
         settings=settings)
 
 
@@ -389,81 +216,10 @@
     """
     settings = make_settings(filename)
     return render_template(
-        'tool.html',
+        'loading.html',
         settings=settings)
 
 
-def get_edit(project):
-    """Factory for Edit objects"""
-    filename = project.path
-    if is_npz_file(filename):
-        return ZStackEdit(project)
-    elif is_trk_file(filename):
-        # don't use RGB mode with track files
-        return TrackEdit(project)
-    return BaseEdit(project)
-
-
-def make_settings(filename):
-    """Returns a dictionary of settings to send to the front-end."""
-    folders = re.split('__', filename)
-
-    # TODO: better parsing when buckets are not present
-    input_bucket = folders[0] if len(folders) > 1 else S3_INPUT_BUCKET
-    output_bucket = folders[1] if len(folders) > 2 else S3_OUTPUT_BUCKET
-    start_of_path = min(len(folders) - 1, 2)
-    path = '__'.join(folders[start_of_path:])
-
-    rgb = request.args.get('rgb', default='false', type=str)
-    pixel_only = request.args.get('pixel_only', default='false', type=str)
-    label_only = request.args.get('label_only', default='false', type=str)
-    # TODO: uncomment to use URL parameters instead of rigid bucket formatting within filename
-    # input_bucket = request.args.get('input_bucket', default=S3_INPUT_BUCKET, type=str)
-    # output_bucket = request.args.get('output_bucket', default=S3_OUTPUT_BUCKET, type=str)
-
-    if is_track_file(filename):
-        filetype = 'track'
-        title = 'Tracking Tool'
-<<<<<<< HEAD
-
-    elif is_zstack_file(filename):
-=======
-    elif is_npz_file(filename):
->>>>>>> 562536a1
-        filetype = 'zstack'
-        title = 'Z-Stack Tool'
-    else:
-<<<<<<< HEAD
-        # TODO: render an error template instead of JSON.
-        error = {
-            'error': 'invalid file extension: {}'.format(
-                os.path.splitext(filename)[-1])
-        }
-        return jsonify(error), 400
-
-    return render_template(
-        'loading.html',
-        filetype=filetype,
-        title=title,
-        filename=filename,
-        settings=settings)
-=======
-        ext = os.path.splitext(filename)[-1]
-        raise InvalidExtension(f'invalid file extension: {ext}')
->>>>>>> 562536a1
-
-    settings = {
-        'filetype': filetype,
-        'title': title,
-        'filename': path,
-        'rgb': bool(distutils.util.strtobool(rgb)),
-        'pixel_only': bool(distutils.util.strtobool(pixel_only)),
-        'label_only': bool(distutils.util.strtobool(label_only)),
-        'input_bucket': input_bucket,
-        'output_bucket': output_bucket,
-    }
-
-<<<<<<< HEAD
 @bp.route('/getproject/<token>')
 def get_project(token):
     """
@@ -598,6 +354,44 @@
     elif is_track_file(project.path):
         return TrackEdit(project)
     return BaseEdit(project)
-=======
-    return settings
->>>>>>> 562536a1
+
+
+def make_settings(filename):
+    """Returns a dictionary of settings to send to the front-end."""
+    folders = re.split('__', filename)
+
+    # TODO: better parsing when buckets are not present
+    input_bucket = folders[0] if len(folders) > 1 else S3_INPUT_BUCKET
+    output_bucket = folders[1] if len(folders) > 2 else S3_OUTPUT_BUCKET
+    start_of_path = min(len(folders) - 1, 2)
+    path = '__'.join(folders[start_of_path:])
+
+    rgb = request.args.get('rgb', default='false', type=str)
+    pixel_only = request.args.get('pixel_only', default='false', type=str)
+    label_only = request.args.get('label_only', default='false', type=str)
+    # TODO: uncomment to use URL parameters instead of rigid bucket formatting within filename
+    # input_bucket = request.args.get('input_bucket', default=S3_INPUT_BUCKET, type=str)
+    # output_bucket = request.args.get('output_bucket', default=S3_OUTPUT_BUCKET, type=str)
+
+    if is_trk_file(filename):
+        filetype = 'track'
+        title = 'Tracking Tool'
+    elif is_npz_file(filename):
+        filetype = 'zstack'
+        title = 'Z-Stack Tool'
+    else:
+        ext = os.path.splitext(filename)[-1]
+        raise InvalidExtension(f'invalid file extension: {ext}')
+
+    settings = {
+        'filetype': filetype,
+        'title': title,
+        'filename': path,
+        'rgb': bool(distutils.util.strtobool(rgb)),
+        'pixel_only': bool(distutils.util.strtobool(pixel_only)),
+        'label_only': bool(distutils.util.strtobool(label_only)),
+        'input_bucket': input_bucket,
+        'output_bucket': output_bucket,
+    }
+
+    return settings