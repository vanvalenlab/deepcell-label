--- conflicted
+++ resolved
@@ -21,7 +21,6 @@
     """
     Test constructor for Project table.
     """
-<<<<<<< HEAD
     project = models.Project(DummyLoader())
 
     # Check columns filled in by constructor
@@ -33,38 +32,6 @@
     project.num_channels is not None
     project.num_features is not None
     project.colormap is not None
-=======
-    # Check columns are made (except finished)
-    assert project.id is not None
-    assert project.createdAt is not None
-    assert project.finished is None  # None until project is done
-    assert project.path is not None
-    assert project.source is not None
-    assert project.rgb is not None
-    assert project.frame is not None
-    assert project.channel is not None
-    assert project.feature is not None
-    assert project.scale_factor is not None
-    assert project.colormap is not None
-
-    # Check column correctness
-    raw_frames = project.raw_frames
-    raw_frame = raw_frames[0].frame
-    label_frames = project.label_frames
-    label_frame = label_frames[0].frame
-
-    assert raw_frame.shape[-1] == project.num_channels
-    assert label_frame.shape[-1] == project.num_features
-    assert len(raw_frames) == project.num_frames
-    assert raw_frame.shape[0] == project.height
-    assert raw_frame.shape[1] == project.width
-
-    # Check relationship columns have been made
-    assert project.labels is not None
-    assert project.raw_frames is not None
-    assert project.rgb_frames is not None
-    assert project.label_frames is not None
->>>>>>> 562536a1
 
 
 def test_get_missing_project():
@@ -76,7 +43,6 @@
     project = models.Project.get(1)
     assert project is None
 
-<<<<<<< HEAD
 
 def test_get_project():
     """
@@ -86,23 +52,10 @@
     project = models.Project.create(DummyLoader())
 
     valid_id = project.token
-=======
-    # create project
-    def load(self, *args):
-        return {'raw': np.zeros((1, 1, 1, 1)), 'annotated': np.zeros((1, 1, 1, 1))}
-    mocker.patch('models.Project.load', load)
-    project = models.Project.create(
-        path='filename',
-        bucket='input_bucket')
-
-    # test that the project can be found and is the same as the created one
-    valid_id = project.id
->>>>>>> 562536a1
     found_project = models.Project.get(valid_id)
     assert found_project == project
 
 
-<<<<<<< HEAD
 def test_create():
     """
     Test creating a row in the Project table.
@@ -138,33 +91,14 @@
 
     # Check we've assigned a token
     assert project.token is not None
-=======
-def test_create(mocker, db_session):
-    """
-    Test creating a row in the Project table.
-    """
-    # create project
-    def load(self, *args):
-        return {'raw': np.zeros((1, 1, 1, 1)), 'annotated': np.zeros((1, 1, 1, 1))}
-    mocker.patch('models.db.session', db_session)
-    mocker.patch('models.Project.load', load)
-    project = models.Project.create(
-        path='filename',
-        bucket='input_bucket')
->>>>>>> 562536a1
 
     # Test that an action has been initialized
     assert project.action is not None
     assert project.num_actions == 1
 
 
-<<<<<<< HEAD
 def test_create_memento_no_changes(db_session):
     project = models.Project.create(DummyLoader())
-=======
-def test_create_memento(mocker, project, db_session):
-    mocker.patch('models.db.session', db_session)
->>>>>>> 562536a1
     # Store action info before creating new action
     prev_action = project.action
     num_actions = project.num_actions
@@ -177,7 +111,6 @@
     assert project.num_actions != num_actions
     assert project.action.next_action is None
 
-<<<<<<< HEAD
     assert len(project.action.before_frames) == 0
     assert len(project.action.after_frames) == 0
     assert project.action.before_labels is not None
@@ -212,17 +145,11 @@
 def test_undo_no_previous_action():
     """Test undoing at the start of the action history."""
     project = models.Project.create(DummyLoader())
-=======
-
-def test_undo(project):
-    """Test where we move in the action history when undoing."""
->>>>>>> 562536a1
     action = project.action
     num_actions = project.num_actions
 
     project.undo()
 
-<<<<<<< HEAD
     assert project.action is action
     assert project.num_actions == num_actions
 
@@ -344,42 +271,6 @@
 
     label_arr = project._get_label_arr()
     label_frame = np.array(label_arr)
-=======
-    if action.prev_action_id is None:
-        assert project.action is action
-    else:
-        assert project.action_id == action.prev_action_id
-    assert project.num_actions == num_actions
-
-
-def test_redo(project):
-    """Test where we move in the action history when redoing."""
-
-    action = project.action
-    num_actions = project.num_actions
-
-    project.redo()
-
-    if action.next_action_id is None:
-        assert project.action is action
-    else:
-        assert project.action_id == action.next_action_id
-    assert project.num_actions == num_actions
-
-
-def test_get_label_array(project):
-    """
-    Test outlined label arrays to send to the front-end.
-    """
-    label_arr = project._get_label_arr()
-    assert len(label_arr) == project.height
-    for row in label_arr:
-        assert len(row) == project.width
-    label_frame = np.array(label_arr)
-    expected_frame = project.label_frames[project.frame].frame[..., project.channel]
-    assert (label_frame[label_frame >= 0] == expected_frame[label_frame >= 0]).all()
-    assert (label_frame[label_frame < 0] == -expected_frame[label_frame < 0]).all()
->>>>>>> 562536a1
 
     assert label_frame.shape == (project.height, project.width)
     np.testing.assert_array_equal(label_frame[label_frame >= 0],
@@ -392,26 +283,18 @@
     """
     Test label frame PNGs to send to the front-end.
     """
-<<<<<<< HEAD
-    project = models.Project.create(DummyLoader())
-
-=======
-    label_png = project._get_label_png()
-    assert type(label_png) is io.BytesIO
->>>>>>> 562536a1
+    project = models.Project.create(DummyLoader())
+
     expected_frame = project.label_frames[project.frame].frame[..., project.feature]
     expected_frame = np.ma.masked_equal(expected_frame, 0)
     expected_png = pngify(expected_frame,
                           vmin=0,
                           vmax=project.get_max_label(),
                           cmap=project.colormap)
-<<<<<<< HEAD
 
     label_png = project._get_label_png()
 
     assert type(label_png) is io.BytesIO
-=======
->>>>>>> 562536a1
     assert label_png.getvalue() == expected_png.getvalue()
 
 
@@ -419,7 +302,6 @@
     """
     Test raw frame PNGs to send to the front-end.
     """
-<<<<<<< HEAD
     project = models.Project.create(DummyLoader())
     project.rgb = False
     project.update()
@@ -450,26 +332,6 @@
     max_label = project.get_max_label()
     assert max_label == 0
 
-=======
-    raw_png = project._get_raw_png()
-    assert type(raw_png) is io.BytesIO
-    if project.rgb:
-        expected_frame = project.rgb_frames[project.frame].frame
-        expected_png = pngify(expected_frame, vmin=None, vmax=None, cmap=None)
-    else:
-        expected_frame = project.raw_frames[project.frame].frame[..., project.channel]
-        expected_png = pngify(expected_frame, vmin=0, vmax=None, cmap='cubehelix')
-    assert raw_png.getvalue() == expected_png.getvalue()
-
-
-def test_get_max_label(project):
-    max_label = project.get_max_label()
-    assert max_label in project.label_array[..., project.feature]
-    assert max_label + 1 not in project.label_array[..., project.feature]
-    assert max_label == project.label_array[..., project.feature].max()
-    if max_label == 0:
-        assert (project.label_array[..., project.feature] == 0).all()
->>>>>>> 562536a1
 
 def test_get_max_label_all_ones():
     labels = np.ones((1, 1, 1, 1))
@@ -504,7 +366,6 @@
     Checks that the project's relationship are also finished.
     """
     # create project
-<<<<<<< HEAD
     project = models.Project.create(DummyLoader())
 
     project.finish()
@@ -514,37 +375,12 @@
     for raw, rgb, label in zip(project.raw_frames,
                                project.rgb_frames,
                                project.label_frames):
-=======
-    def load(self, *args):
-        return {'raw': np.zeros((1, 1, 1, 1)), 'annotated': np.zeros((1, 1, 1, 1))}
-    mocker.patch('models.Project.load', load)
-    mocker.patch('models.db.session', db_session)
-    project = models.Project.create(
-        path='filename',
-        bucket='input_bucket')
-
-    # test finish project
-    project.finish()
-    found_project = models.Project.get(project.id)
-    assert found_project.finished is not None
-    # test finish Labels
-    assert found_project.labels.cell_ids is None
-    assert found_project.labels.cell_info is None
-    # test finish frames
-    for raw, rgb, label in zip(found_project.raw_frames,
-                               found_project.rgb_frames,
-                               found_project.label_frames):
->>>>>>> 562536a1
         assert raw.frame is None
         assert rgb.frame is None
         assert label.frame is None
 
 
-<<<<<<< HEAD
 def test_raw_frame_init():
-=======
-def test_raw_frame_init(project):
->>>>>>> 562536a1
     """Test constructing the raw frames for a project."""
     project = models.Project.create(DummyLoader())
     raw_frames = project.raw_frames
@@ -592,53 +428,12 @@
         assert raw_frame.project_id == rgb_frame.project_id
 
 
-<<<<<<< HEAD
 def test_labels_init():
     """Test constructing the Labels row for a Project."""
     project = models.Project.create(DummyLoader())
-=======
-def test_labels_init(project):
-    """Test constructing the Labels row for a Project."""
->>>>>>> 562536a1
     labels = project.labels
 
     assert len(labels.cell_ids) == project.num_features
     assert len(labels.cell_info) == project.num_features
     for feature in range(project.num_features):
-<<<<<<< HEAD
-        assert len(labels.cell_ids[feature]) == len(labels.cell_info[feature])
-=======
-        assert len(labels.cell_ids[feature]) == len(labels.cell_info[feature])
-
-
-def test_create_cell_info(project):
-    """Test creating the cell info dict in the Labels table for a project."""
-    labels = project.labels
-    # Combine all frames into one numpy array with shape (frames, height, width, features)
-    label_array = np.array([frame.frame for frame in project.label_frames])
-    for feature in range(project.num_features):
-        feature_labels = label_array[..., feature]
-        labels_uniq = np.unique(feature_labels[feature_labels != 0])
-        labels.create_cell_info(feature, label_array)
-        assert 0 not in labels.cell_ids[feature]
-        for label in labels_uniq:
-            assert label in labels.cell_ids[feature]
-            assert str(label) == labels.cell_info[feature][label]['label']
-            label_in_frame = np.isin(label_array, label).any(axis=(1, 2))  # Height and width axes
-            label_frames = labels.cell_info[feature][label]['frames']
-            no_label_frames = [i for i in range(project.num_frames) if i not in label_frames]
-            assert label_in_frame[label_frames].all()
-            assert not label_in_frame[no_label_frames].any()
-
-
-def test_undo_action_with_frame_not_in_previous_action():
-    """
-    TODO: write test
-    """
-
-
-def test_redo_action_with_frame_not_in_next_action():
-    """
-    TODO: write test
-    """
->>>>>>> 562536a1
+        assert len(labels.cell_ids[feature]) == len(labels.cell_info[feature])