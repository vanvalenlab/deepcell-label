class Mode {
  constructor(kind, info) {
    this.kind = kind;
    this.info = info;
    this.highlighted_cell_one = -1;
    this.highlighted_cell_two = -1;
    this.feature = 0;
    this._channel = 0;
    this.action = "";
    this.prompt = "";

  }

  get channel() {
    return this._channel;
  }

  set channel(num) {
    // don't try and change channel if no other channels exist
    if (channel_max > 1) {
      // save current display settings before changing
      brightnessMap.set(this._channel, brightness);
      contrastMap.set(this._channel, current_contrast);
      // change channel, wrap around if needed
      if (num === channel_max) {
        this._channel = 0;
      } else if (num < 0) {
        this._channel = channel_max - 1;
      } else {
        this._channel = num;
      }
      // get new channel image from server
      this.info = {"channel": this._channel};
      action("change_channel", this.info);
      this.clear();
      // get brightness/contrast vals for new channel
      brightness = brightnessMap.get(this._channel);
      current_contrast = contrastMap.get(this._channel);
    }
  }

  clear() {
    this.kind = Modes.none;
    this.info = {};
    this.highlighted_cell_one = -1;
    this.highlighted_cell_two = -1;

    brush.conv = false;
    brush.clearThresh();

    this.action = "";
    this.prompt = "";
    preCompAdjust();
  }

  // these keybinds apply regardless of
  // edit_mode, mode.action, or mode.kind
  handle_universal_keybind(key) {
    if (!rgb && (key === 'a' || key === 'ArrowLeft')) {
      // go backward one frame
      current_frame -= 1;
      if (current_frame < 0) {
        current_frame = max_frames - 1;
      }
      fetch_and_render_frame();
    } else if (!rgb && (key === 'd' || key === 'ArrowRight')) {
      // go forward one frame
      current_frame += 1;
      if (current_frame >= max_frames) {
        current_frame = 0;
      }
      fetch_and_render_frame();
    } else if (key === "Escape") {
      // deselect/cancel action/reset highlight
      mode.clear();
      // may want some things here that trigger on ESC but not clear()
    } else if (!rgb && key === 'h') {
      // toggle highlight
      current_highlight = !current_highlight;
      preCompAdjust();
    } else if (key === 'z') {
      // toggle rendering_raw
      rendering_raw = !rendering_raw;
      render_image_display();
    } else if (key === '0') {
      // reset brightness adjustments
      brightness = 0;
      current_contrast = 0;
      prepareRaw();
    } else if ((key === 'l' || key === 'L') && !edit_mode) {
      display_labels = !display_labels;
      render_image_display();
    } else if (key === '-') {
      changeZoom(1);
    } else if (key === '=') {
      changeZoom(-1);
    }
  }

  // keybinds that always apply in edit mode
  // (invert, change brush size)
  handle_universal_edit_keybind(key) {
    if (key === "ArrowDown") {
      // decrease brush size, minimum size 1
      brush.size -= 1;
      // redraw the frame with the updated brush preview
      render_image_display();
    } else if (key === "ArrowUp") {
      // increase brush size, diameter shouldn't be larger than the image
      brush.size += 1;
      // redraw the frame with the updated brush preview
      render_image_display();
    } else if (!rgb && key === 'i') {
      // toggle light/dark inversion of raw img
      display_invert = !display_invert;
      compositeImages();
    } else if (key === 'n') {
      // set edit value to something unused
      brush.value = maxLabelsMap.get(this.feature) + 1;
      if (this.kind === Modes.prompt && brush.conv) {
        this.prompt = "Now drawing over label " + brush.target + " with label " + brush.value
            + ". Use ESC to leave this mode.";
        this.kind = Modes.drawing;
      }
      segLoaded = false;
      preCompAdjust();
    }
  }

  // keybinds that apply when in edit mode
  handle_edit_keybind(key) {
    if (key === "e" && !settings.pixel_only) {
      // toggle edit mode
      edit_mode = !edit_mode;
      segLoaded = false;
      preCompAdjust();
    } else if (key === "c") {
      // cycle forward one channel, if applicable
      this.channel += 1;
    } else if (key === "C") {
      // cycle backward one channel, if applicable
      this.channel -= 1;
    } else if (key === "f") {
      // cycle forward one feature, if applicable
      if (feature_max > 1) {
        this.feature = this.increment_value(this.feature, 0, feature_max -1);
        this.info = {"feature": this.feature};
        action("change_feature", this.info);
        this.clear();
      }
    } else if (key === "F") {
      // cycle backward one feature, if applicable
      if (feature_max > 1) {
        this.feature = this.decrement_value(this.feature, 0, feature_max -1);
        this.info = {"feature": this.feature};
        action("change_feature", this.info);
        this.clear();
      }
    } else if (key === "]") {
      // increase edit_value up to max label + 1 (guaranteed unused)
      brush.value = Math.min(brush.value + 1,
                             maxLabelsMap.get(this.feature) + 1);
      if (current_highlight) {
        segLoaded = false;
        preCompAdjust();
      }
      render_info_display();
    } else if (key === "[") {
      // decrease edit_value, minimum 1
      brush.value -= 1;
      if (current_highlight) {
        segLoaded = false;
        preCompAdjust();
      }
      render_info_display();
    } else if (key === "x") {
      // turn eraser on and off
      brush.erase = !brush.erase;
      render_image_display();
    } else if (key === 'p') {
      // color picker
      this.kind = Modes.prompt;
      this.action = "pick_color";
      this.prompt = "Click on a label to change the brush value to that value.";
      render_info_display();
    } else if (key === 'r') {
      // conversion brush
      this.kind = Modes.prompt;
      this.action = "pick_target";
      this.prompt = "First, click on the label you want to overwrite.";
      brush.conv = true;
      render_image_display();
    } else if (key === 't' && !rgb) {
      // prompt thresholding with bounding box
      this.kind = Modes.question;
      this.action = "start_threshold";
      this.prompt = "Click and drag to create a bounding box around the area you want to threshold";
      brush.show = false;
      brush.clearView();
      render_image_display();
    }
  }

  // keybinds that apply in bulk mode, nothing selected
  handle_mode_none_keybind(key) {
    if (key === "e" && !settings.label_only) {
      // toggle edit mode
      edit_mode = !edit_mode;
      helper_brush_draw();
      segLoaded = false;
      preCompAdjust();
    } else if (key === "c") {
      // cycle forward one channel, if applicable
      this.channel += 1;
    } else if (key === "C") {
      // cycle backward one channel, if applicable
      this.channel -= 1;
    } else if (key === "f") {
      // cycle forward one feature, if applicable
      if (feature_max > 1) {
        this.feature = this.increment_value(this.feature, 0, feature_max -1);
        this.info = {"feature": this.feature};
        action("change_feature", this.info);
        this.clear();
      }
    } else if (key === "F") {
      // cycle backward one feature, if applicable
      if (feature_max > 1) {
        this.feature = this.decrement_value(this.feature, 0, feature_max -1);
        this.info = {"feature": this.feature};
        action("change_feature", this.info);
        this.clear();
      }
    } else if (key === "p" && !rgb) {
      //iou cell identity prediction
      this.kind = Modes.question;
      this.action = "predict";
      this.prompt = "Predict cell ids for zstack? / S=PREDICT THIS FRAME / SPACE=PREDICT ALL FRAMES / ESC=CANCEL PREDICTION";
      render_info_display();
    } else if (key === "[" && this.highlighted_cell_one !== -1) {
      // cycle highlight to prev label
      this.highlighted_cell_one = this.decrement_value(this.highlighted_cell_one,
          1, maxLabelsMap.get(this.feature));
      if (current_highlight) {
        segLoaded = false;
        preCompAdjust();
      }
    } else if (key === "]" && this.highlighted_cell_one !== -1) {
      // cycle highlight to next label
      this.highlighted_cell_one = this.increment_value(this.highlighted_cell_one,
          1, maxLabelsMap.get(this.feature));
      if (current_highlight) {
        segLoaded = false;
        preCompAdjust();
      }
    }
  }

  // keybinds that apply in bulk mode, one selected
  handle_mode_single_keybind(key) {
    if (key === "f" && !rgb) {
      //hole fill
      this.info = {
        "label": this.info.label,
        "frame": current_frame
      };
      this.kind = Modes.prompt;
      this.action = "fill_hole";
      this.prompt = "Select hole to fill in cell " + this.info.label;
      render_info_display();
    } else if (!rgb && key === "c") {
      // create new
      this.kind = Modes.question;
      this.action = "create_new";
      this.prompt = "CREATE NEW(S=SINGLE FRAME / SPACE=ALL SUBSEQUENT FRAMES / ESC=NO)";
      render_info_display();
    } else if (key === "x") {
      // delete label from frame
      this.kind = Modes.question;
      this.action = "delete_mask";
      this.prompt = "delete label " + this.info.label + " in frame " + this.info.frame + "? " + answer;
      render_info_display();
    } else if (key === "[") {
      // cycle highlight to prev label
      this.highlighted_cell_one = this.decrement_value(this.highlighted_cell_one,
          1, maxLabelsMap.get(this.feature));
      // clear info but show new highlighted cell
      let temp_highlight = this.highlighted_cell_one;
      this.clear();
      this.highlighted_cell_one = temp_highlight;
      if (current_highlight) {
        segLoaded = false;
        preCompAdjust();
      }
    } else if (key === "]") {
      // cycle highlight to next label
      this.highlighted_cell_one = this.increment_value(this.highlighted_cell_one,
          1, maxLabelsMap.get(this.feature));
      // clear info but show new highlighted cell
      let temp_highlight = this.highlighted_cell_one;
      this.clear();
      this.highlighted_cell_one = temp_highlight;
      if (current_highlight) {
        segLoaded = false;
        preCompAdjust();
      }
    }
  }

  // keybinds that apply in bulk mode, two selected
  handle_mode_multiple_keybind(key) {
    if (key === "r") {
      // replace
      this.kind = Modes.question;
      this.action = "replace";
      this.prompt = ("Replace " + this.info.label_2 + " with " + this.info.label_1 +
        "? // SPACE = Replace in all frames / S = Replace in this frame only / ESC = Cancel replace");
      render_info_display();
    } else if (!rgb && key === "s") {
      // swap
      this.kind = Modes.question;
      this.action = "swap_cells";
      this.prompt = "SPACE = SWAP IN ALL FRAMES / S = SWAP IN THIS FRAME ONLY / ESC = CANCEL SWAP";
      render_info_display();
    } else if (key === "w" && !rgb) {
      // watershed
      this.kind = Modes.question;
      this.action = "watershed";
      this.prompt = "Perform watershed to split " + this.info.label_1 + "? " + answer;
      render_info_display();
    }
  }

  // keybinds that apply in bulk mode, answering question/prompt
  handle_mode_question_keybind(key) {
    if (key === " ") {
      if (this.action === "flood_contiguous") {
        action("flood_contiguous", this.info);
      } else if (this.action === "trim_pixels") {
        action("trim_pixels", this.info);
      } else if (this.action === "create_new") {
        action("new_cell_stack", this.info);
      } else if (this.action === "delete_mask") {
        action("delete_mask", this.info);
      } else if (this.action === "predict") {
        action("predict_zstack", this.info);
      } else if (this.action === "replace") {
        if (this.info.label_1 !== this.info.label_2) {
          let send_info = {"label_1": this.info.label_1,
                          "label_2": this.info.label_2};
          action("replace", send_info);
        }
      } else if (this.action === "swap_cells") {
        if (this.info.label_1 !== this.info.label_2) {
          let send_info = {"label_1": this.info.label_1,
                          "label_2": this.info.label_2};
          action("swap_all_frame", send_info);
        }
      } else if (this.action === "watershed") {
        if (this.info.label_1 === this.info.label_2 &&
            this.info.frame_1 === this.info.frame_2) {
          this.info.frame = this.info.frame_1;
          this.info.label = this.info.label_1;
          delete this.info.frame_1;
          delete this.info.frame_2;
          delete this.info.label_1;
          delete this.info.label_2;
          action(this.action, this.info);
        }
      }
      this.clear();
    } else if (key === "s") {
      if(this.action === "create_new") {
        action("new_single_cell", this.info);
      } else if (this.action === "predict") {
        action("predict_single", {"frame": current_frame});
      } else if (this.action === "replace") {
        if (this.info.label_1 !== this.info.label_2 &&
            this.info.frame_1 === this.info.frame_2) {
          let send_info = {"label_1": this.info.label_1,
                            "label_2": this.info.label_2,
                            "frame": this.info.frame_1};
          action("replace_single", send_info);
        }
      } else if (this.action === "swap_cells") {
        if (this.info.label_1 !== this.info.label_2 &&
            this.info.frame_1 === this.info.frame_2) {
          let send_info = {"label_1": this.info.label_1,
                            "label_2": this.info.label_2,
                            "frame": this.info.frame_1};
          action("swap_single_frame", send_info);
        }
      }
      this.clear();
    }
  }

  // handle all keypresses
  handle_key(key) {
    // universal keybinds always apply
    // keys a, d, left arrow, right arrow, ESC, h
    // are reserved for universal keybinds
    this.handle_universal_keybind(key);
    if (edit_mode) {
      this.handle_universal_edit_keybind(key);
    }
    if (edit_mode && this.kind === Modes.none) {
      this.handle_edit_keybind(key);
    } else if (!edit_mode && this.kind === Modes.none) {
      this.handle_mode_none_keybind(key);
    } else if (!edit_mode && this.kind === Modes.single) {
      this.handle_mode_single_keybind(key);
    } else if (!edit_mode && this.kind === Modes.multiple) {
      this.handle_mode_multiple_keybind(key);
    } else if (!edit_mode && this.kind === Modes.question) {
      this.handle_mode_question_keybind(key);
    }
  }

  handle_draw() {
    action("handle_draw", {
      "trace": JSON.stringify(mouse_trace), // stringify array so it doesn't get messed up
      "target_value": brush.target, // value that we're overwriting
      "brush_value": brush.value, // we don't update caliban with edit_value, etc each time they change
      "brush_size": brush.size, // so we need to pass them in as args
      "erase": (brush.erase && !brush.conv),
      "frame": current_frame
    });
    mouse_trace = [];
    if (this.kind !== Modes.drawing) {
      this.clear();
    }
  }

  handle_threshold() {
    let threshold_start_y = brush.threshY;
    let threshold_start_x = brush.threshX;
    let threshold_end_x = imgX;
    let threshold_end_y = imgY;

    if (threshold_start_y !== threshold_end_y &&
        threshold_start_x !== threshold_end_x) {

      action("threshold", {
        "y1": threshold_start_y,
        "x1": threshold_start_x,
        "y2": threshold_end_y,
        "x2": threshold_end_x,
        "frame": current_frame,
        "label": maxLabelsMap.get(this.feature) + 1
      });
    }
    this.clear();
    render_image_display();
  }

  // helper function to increment value but cycle around if needed
  increment_value(currentValue, minValue, maxValue) {
    if (currentValue < maxValue) {
      currentValue += 1;
    } else {
      currentValue = minValue;
    }
    return currentValue;
  }

  // helper function to decrement value but cycle around if needed
  decrement_value(currentValue, minValue, maxValue) {
    if (currentValue > minValue) {
      currentValue -= 1;
    } else {
      currentValue = maxValue;
    }
    return currentValue;
  }

  handle_mode_none_click(evt) {
    if (evt.altKey) {
      // alt+click
      this.kind = Modes.question;
<<<<<<< HEAD
      this.action = "flood_contiguous";
      this.info = {"label": current_label,
                        "frame": current_frame,
                        "x_location": mouse_x,
                        "y_location": mouse_y};
=======
      this.action = "flood_cell";
      this.info = {
        "label": current_label,
        "frame": current_frame,
        "x_location": imgX,
        "y_location": imgY
      };
>>>>>>> 6c707e32
      this.prompt = "SPACE = FLOOD SELECTED CELL WITH NEW LABEL / ESC = CANCEL";
      this.highlighted_cell_one = current_label;
    } else if (evt.shiftKey) {
      // shift+click
      this.kind = Modes.question;
      this.action = "trim_pixels";
      this.info = {
        "label": current_label,
        "frame": current_frame,
        "x_location": imgX,
        "y_location": imgY
      };
      this.prompt = "SPACE = TRIM DISCONTIGUOUS PIXELS FROM CELL / ESC = CANCEL";
      this.highlighted_cell_one = current_label;
    } else {
      // normal click
      this.kind = Modes.single;
      this.info = {
        "label": current_label,
        "frame": current_frame
      };
      this.highlighted_cell_one = current_label;
      this.highlighted_cell_two = -1;
      storedClickX = imgX;
      storedClickY = imgY;
    }
  }

  handle_mode_prompt_click(evt) {
    if (this.action === "fill_hole" && current_label === 0) {
      this.info = {
        "label": this.info.label,
        "frame": current_frame,
        "x_location": imgX,
        "y_location": imgY
      };
      action(this.action, this.info);
      this.clear();
    } else if (this.action === "pick_color"
          && current_label !== 0
          && current_label !== brush.target) {
      brush.value = current_label;
      if (brush.target !== 0) {
        this.prompt = "Now drawing over label " + brush.target + " with label " + brush.value
            + ". Use ESC to leave this mode.";
        this.kind = Modes.drawing;
        segLoaded = false;
        preCompAdjust();
      } else {
        this.clear();
      }
    } else if (this.action === "pick_target" && current_label !== 0) {
      brush.target = current_label;
      this.action = "pick_color";
      this.prompt = "Click on the label you want to draw with, or press 'n' to draw with an unused label.";
      render_info_display();
    }
  }

  handle_mode_single_click(evt) {
    this.kind = Modes.multiple;

    this.highlighted_cell_one = this.info.label;
    this.highlighted_cell_two = current_label;

    this.info = {
      "label_1": this.info.label,
      "label_2": current_label,
      "frame_1": this.info.frame,
      "frame_2": current_frame,
      "x1_location": storedClickX,
      "y1_location": storedClickY,
      "x2_location": imgX,
      "y2_location": imgY
    };
  }

  handle_mode_multiple_click(evt) {
    this.highlighted_cell_one = this.info.label_1;
    this.highlighted_cell_two = current_label;
    this.info = {
      "label_1": this.info.label_1,
      "label_2": current_label,
      "frame_1": this.info.frame_1,
      "frame_2": current_frame,
      "x1_location": storedClickX,
      "y1_location": storedClickY,
      "x2_location": imgX,
      "y2_location": imgY
    };
  }

  click(evt) {
    if (this.kind === Modes.prompt) {
      // hole fill or color picking options
      this.handle_mode_prompt_click(evt);
    } else if (current_label === 0) {
      // same as ESC
      this.clear();
      return; //not sure why we return here
    } else if (this.kind === Modes.none) {
      //if nothing selected: shift-, alt-, or normal click
      this.handle_mode_none_click(evt);
      if (current_highlight) {
        segLoaded = false;
        preCompAdjust();
      } else {
        render_info_display();
      }
    } else if (this.kind === Modes.single) {
      // one label already selected
      this.handle_mode_single_click(evt);
      if (current_highlight) {
        segLoaded = false;
        preCompAdjust();
      } else {
        render_info_display();
      }
    } else if (this.kind  === Modes.multiple) {
      // two labels already selected, reselect second label
      this.handle_mode_multiple_click(evt);
      if (current_highlight) {
        segLoaded = false;
        preCompAdjust();
      } else {
        render_info_display();
      }
    }
  }

  //shows up in info display as text for "state:"
  render() {
    if (this.kind === Modes.none) {
      return "";
    }
    if (this.kind === Modes.single) {
      return "SELECTED " + this.info.label;
    }
    if (this.kind === Modes.multiple) {
      return "SELECTED " + this.info.label_1 + ", " + this.info.label_2;
    }
    if (this.kind === Modes.question || this.kind === Modes.prompt || this.kind === Modes.drawing) {
      return this.prompt;
    }
  }
}

var Modes = Object.freeze({
  "none": 1,
  "single": 2,
  "multiple": 3,
  "question": 4,
  "info": 5,
  "prompt": 6,
  "drawing": 7
});

let rgb;

// dimensions of raw arrays
let rawWidth;
let rawHeight;

var scale;
const padding = 5;

// mouse position variables
// mouse position on canvas, no adjustment for padding
let _rawMouseX;
let _rawMouseY;
// adjusted for padding
let canvasPosX;
let canvasPosY;
// coordinates in original image (used for actions, labels, etc)
let imgX;
let imgY;
// in original image coords
let storedClickX;
let storedClickY;

// zoom, starts at 100 percent (value set in ___)
let zoom;
// farthest amount to zoom out
let zoomLimit;

// starting indices (original coords) for displaying image
// (starts at 0, values set in ______)
let sx;
let sy;
// how far past starting indices to display
let swidth;
let sheight;

// raw and adjusted image storage
// cascasding image updates if raw or seg is reloaded
let rawLoaded;
const raw_image = new Image();
const contrastedRaw = new Image();

let segLoaded;
const seg_image = new Image();
const preCompSeg = new Image();

// adjusted raw + annotations
const compositedImg = new Image();

// composite image + outlines, transparent highlight
const postCompImg = new Image();

var seg_array; // declare here so it is global var

let topBorder = new Path2D();
let bottomBorder = new Path2D();
let rightBorder = new Path2D();
let leftBorder = new Path2D();

var rendering_raw = false;
let display_invert = true;
let display_labels = false;
var current_contrast;
let contrastMap = new Map();
let brightness;
let brightnessMap = new Map();
var current_frame = 0;
var current_label = 0;
var current_highlight;
var max_frames;
var feature_max;
var channel_max;
var dimensions;
var tracks;
let maxLabelsMap = new Map();
var mode = new Mode(Modes.none, {});
let edit_mode;
var answer = "(SPACE=YES / ESC=NO)";
let mousedown = false;
let spacedown = false;
var tooltype = 'draw';
var project_id;
var brush;
let mouse_trace = [];

var waitForFinalEvent = (function () {
  var timers = {};
  return function (callback, ms, uniqueId) {
    if (!uniqueId) {
      uniqueId = "Don't call this twice without a uniqueId";
    }
    if (timers[uniqueId]) {
      clearTimeout (timers[uniqueId]);
    }
    timers[uniqueId] = setTimeout(callback, ms);
  };
})();

function upload_file(cb) {
  $.ajax({
    type: 'POST',
    url: `upload_file/${project_id}`,
    success: cb,
    async: true
  });
}

// based on dx and dy, update sx and sy
function panCanvas(dx, dy) {
  let tempPanX = sx - dx;
  let tempPanY = sy - dy;
  let oldY = sy;
  let oldX = sx;
  if (tempPanX >= 0 && tempPanX + swidth < rawWidth) {
    sx = tempPanX;
  } else {
    tempPanX = Math.max(0, tempPanX);
    sx = Math.min(rawWidth - swidth, tempPanX);
  }
  if (tempPanY >= 0 && tempPanY + sheight < rawHeight) {
    sy = tempPanY;
  } else {
    tempPanY = Math.max(0, tempPanY);
    sy = Math.min(rawHeight - sheight, tempPanY);
  }
  if (sx !== oldX || sy !== oldY) {
    render_image_display();
  }
}

function changeZoom(dzoom) {
  let newZoom = zoom - 10*dzoom;
  let oldZoom = zoom;
  let newHeight = rawHeight*100/newZoom;
  let newWidth = rawWidth*100/newZoom;
  let oldHeight = sheight;
  let oldWidth = swidth;
  if (newZoom >= zoomLimit) {
    zoom = newZoom;
    sheight = newHeight;
    swidth = newWidth;
  }
  if (oldZoom !== newZoom) {
    let propX = canvasPosX/dimensions[0];
    let propY = canvasPosY/dimensions[1];
    let dx = propX*(newWidth - oldWidth);
    let dy = propY*(newHeight - oldHeight);
    panCanvas(dx, dy);
  }
  updateMousePos(_rawMouseX, _rawMouseY);
  render_image_display();
}

// check if the mouse position in canvas matches to a displayed part of image
function inRange(x, y) {
  if (x >= 0 && x < dimensions[0] &&
      y >= 0 && y < dimensions[1]) {
    return true;
  } else {
    return false;
  }
}

function label_under_mouse() {
  let new_label;
  if (inRange(canvasPosX, canvasPosY)) {
    new_label = Math.abs(seg_array[imgY][imgX]); //check array value at mouse location
  } else {
    new_label = 0;
  }
  return new_label;
}

function render_highlight_info() {
  if (current_highlight) {
    $('#highlight').html("ON");
    if (edit_mode) {
      if (brush.value > 0) {
        $('#currently_highlighted').html(brush.value)
      } else {
        $('#currently_highlighted').html('-')
      }
    } else {
      if (mode.highlighted_cell_one !== -1) {
        if (mode.highlighted_cell_two !== -1) {
          $('#currently_highlighted').html(mode.highlighted_cell_one + " , " + mode.highlighted_cell_two);
        } else {
          $('#currently_highlighted').html(mode.highlighted_cell_one);
        }
      } else {
        $('#currently_highlighted').html("none");
      }
    }
  } else {
    $('#highlight').html("OFF");
    $('#currently_highlighted').html("none");
  }
}

function render_edit_info() {
  if (edit_mode) {
    $('#edit_mode').html('pixels');
    $('#edit_brush_row').css('visibility', 'visible');
    $('#edit_label_row').css('visibility', 'visible');
    $('#edit_erase_row').css('visibility', 'visible');

    $('#edit_brush').html(brush.size);
    if (brush.value > 0) {
      $('#edit_label').html(brush.value);
    } else {
      $('#edit_label').html('-');
    }

    if (brush.erase && !brush.conv) {
      $('#edit_erase').html("ON");
    } else {
      $('#edit_erase').html("OFF");
    }

  } else {
    $('#edit_mode').html('whole labels');
    $('#edit_brush_row').css('visibility', 'hidden');
    $('#edit_label_row').css('visibility', 'hidden');
    $('#edit_erase_row').css('visibility', 'hidden');
  }
}

function render_cell_info() {
  current_label = label_under_mouse();
  if (current_label !== 0) {
    $('#label').html(current_label);
    let track = tracks[mode.feature][current_label.toString()];
    $('#slices').text(track.slices.toString());
  } else {
    $('#label').html("");
    $('#slices').text("");
  }
}

// updates html display of side info panel
function render_info_display() {
  // always show current frame, feature, channel
  $('#frame').html(current_frame);
  $('#feature').html(mode.feature);
  $('#channel').html(mode.channel);
  $('#zoom').html(`${zoom}%`);
  $('#displayedX').html(`${Math.floor(sx)}-${Math.ceil(sx+swidth)}`);
  $('#displayedY').html(`${Math.floor(sy)}-${Math.ceil(sy+sheight)}`);

  render_highlight_info();

  render_edit_info();

  render_cell_info();

  // always show 'state'
  $('#mode').html(mode.render());
}

function render_edit_image(ctx) {
  if (rgb && rendering_raw) {
    render_raw_image(ctx);
  } else {
    ctx.clearRect(padding, padding, dimensions[0], dimensions[1]);
    ctx.drawImage(postCompImg, sx, sy, swidth, sheight, padding, padding, dimensions[0], dimensions[1]);
  }
  ctx.save();
  let region = new Path2D();
  region.rect(padding, padding, dimensions[0], dimensions[1]);
  ctx.clip(region);
  ctx.imageSmoothingEnabled = true;

  // draw brushview on top of cells/annotations
  brush.draw(ctx, sx, sy, swidth, sheight, scale*zoom/100);

  ctx.restore();
}

function render_raw_image(ctx) {
  ctx.clearRect(padding, padding, dimensions, dimensions[1]);
  ctx.drawImage(contrastedRaw, sx, sy, swidth, sheight, padding, padding, dimensions[0], dimensions[1]);
}

function render_annotation_image(ctx) {
  ctx.clearRect(padding, padding, dimensions[0], dimensions[1]);
  if (rgb && !display_labels) {
    ctx.drawImage(postCompImg, sx, sy, swidth, sheight, padding, padding, dimensions[0], dimensions[1]);
  } else {
    ctx.drawImage(preCompSeg, sx, sy, swidth, sheight, padding, padding, dimensions[0], dimensions[1]);
  }
}

function drawBorders(ctx) {
  ctx.save();
  // left border
  if (Math.floor(sx) === 0) {
    ctx.fillStyle = 'white';
  } else {
    ctx.fillStyle = 'black';
  }
  ctx.fill(leftBorder);

  // right border
  if (Math.ceil(sx + swidth) === rawWidth) {
    ctx.fillStyle = 'white';
  } else {
    ctx.fillStyle = 'black';
  }
  ctx.fill(rightBorder);

  // top border
  if (Math.floor(sy) === 0) {
    ctx.fillStyle = 'white';
  } else {
    ctx.fillStyle = 'black';
  }
  ctx.fill(topBorder);

  // bottom border
  if (Math.ceil(sy + sheight) === rawHeight) {
    ctx.fillStyle = 'white';
  } else {
    ctx.fillStyle = 'black';
  }
  ctx.fill(bottomBorder);

  ctx.restore();
}

function render_image_display() {
  let ctx = $('#canvas').get(0).getContext('2d');
  ctx.imageSmoothingEnabled = false;
  ctx.save();
  ctx.clearRect(0, 0, 2 * padding + dimensions[0], 2 * padding + dimensions[1]);

  if (edit_mode) {
    // edit mode (annotations overlaid on raw + brush preview)
    render_edit_image(ctx);
  } else if (rendering_raw) {
    // draw raw image
    render_raw_image(ctx);
  } else {
    // draw annotations
    render_annotation_image(ctx);
  }
  drawBorders(ctx);
  render_info_display();
}

function fetch_and_render_frame() {
  $.ajax({
    type: 'GET',
    url: "frame/" + current_frame + "/" + project_id,
    success: function(payload) {
      rawLoaded = false;
      segLoaded = false;

      // load new value of seg_array
      // array of arrays, contains annotation data for frame
      seg_array = payload.seg_arr;
      seg_image.src = payload.segmented;
      raw_image.src = payload.raw;
    },
    async: false
  });
}

function load_file(file) {
  $.ajax({
    type: 'POST',
    url: `load/${file}?&rgb=${settings.rgb}`,
    success: function (payload) {
      max_frames = payload.max_frames;
      feature_max = payload.feature_max;
      channel_max = payload.channel_max;
      rawDimensions = payload.dimensions;

      sx = 0;
      sy = 0;
      swidth = rawWidth = rawDimensions[0];
      sheight = rawHeight = rawDimensions[1];

      setCanvasDimensions(rawDimensions);

      tracks = payload.tracks; // tracks payload is dict

      // for each feature, get list of cell labels that are in that feature
      // (each is a key in that dict), cast to numbers, then get the maximum
      // value from each array and store it in a map
      for (let i = 0; i < Object.keys(tracks).length; i++){
        let key = Object.keys(tracks)[i]; //the keys are strings
        //use i as key in this map because it is an int, mode.feature is also int
        maxLabelsMap.set(i, Math.max(... Object.keys(tracks[key]).map(Number)));
      }

      for (let i = 0; i < channel_max; i++) {
        brightnessMap.set(i, 0);
        contrastMap.set(i, 0);
      }
      brightness = brightnessMap.get(0);
      current_contrast = contrastMap.get(0);

      project_id = payload.project_id;
    },
    async: false
  });
}

function setCanvasDimensions(rawDims) {
  // calculate available space and how much to scale x and y to fill it
  // only thing that shares width is the info display on left

  let maxWidth = Math.floor(
    document.getElementsByTagName('main')[0].clientWidth -
    parseInt($('main').css('marginTop')) -
    parseInt($('main').css('marginBottom')) -
    document.getElementById('table-col').clientWidth -
    parseFloat($('#table-col').css('padding-left')) -
    parseFloat($('#table-col').css('padding-right')) -
    parseFloat($('#table-col').css('margin-left')) -
    parseFloat($('#table-col').css('margin-right')) -
    parseFloat($('#canvas-col').css('padding-left')) -
    parseFloat($('#canvas-col').css('padding-right')) -
    parseFloat($('#canvas-col').css('margin-left')) -
    parseFloat($('#canvas-col').css('margin-right'))
  );

  // leave space for navbar, instructions pane, and footer
  let maxHeight = Math.floor(
    (
      (
        window.innerHeight ||
        document.documentElement.clientHeight ||
        document.body.clientHeight
      ) -
      parseInt($('main').css('marginTop')) -
      parseInt($('main').css('marginBottom')) -
      document.getElementsByClassName('page-footer')[0].clientHeight -
      document.getElementsByClassName('collapsible')[0].clientHeight -
      document.getElementsByClassName('navbar-fixed')[0].clientHeight
    )
  );

  let scaleX = maxWidth / rawDims[0];
  let scaleY = maxHeight / rawDims[1];

  // pick scale that accomodates both dimensions; can be less than 1
  scale = Math.min(scaleX, scaleY);
  // dimensions need to maintain aspect ratio for drawing purposes
  dimensions = [scale * rawDims[0], scale * rawDims[1]];

  zoom = 100;
  zoomLimit = 100;

  // set canvases size according to scale
  $('#canvas').get(0).width = dimensions[0] + 2 * padding;
  $('#canvas').get(0).height = dimensions[1] + 2 * padding;
  $('#hidden_seg_canvas').get(0).width = rawDims[0];
  $('#hidden_seg_canvas').get(0).height = rawDims[1];

  // create paths for recoloring borders
  topBorder = new Path2D();
  topBorder.moveTo(0, 0);
  topBorder.lineTo(padding, padding);
  topBorder.lineTo(dimensions[0] + padding, padding);
  topBorder.lineTo(dimensions[0] + 2 * padding, 0);
  topBorder.closePath();

  bottomBorder = new Path2D();
  bottomBorder.moveTo(0, dimensions[1] + 2 * padding);
  bottomBorder.lineTo(padding, dimensions[1] + padding);
  bottomBorder.lineTo(dimensions[0] + padding, dimensions[1] + padding);
  bottomBorder.lineTo(dimensions[0] + 2 * padding, dimensions[1] + 2 * padding);
  bottomBorder.closePath();

  leftBorder = new Path2D();
  leftBorder.moveTo(0, 0);
  leftBorder.lineTo(0, dimensions[1] + 2 * padding);
  leftBorder.lineTo(padding, dimensions[1] + padding);
  leftBorder.lineTo(padding, padding);
  leftBorder.closePath();

  rightBorder = new Path2D();
  rightBorder.moveTo(dimensions[0] + 2 * padding, 0);
  rightBorder.lineTo(dimensions[0] + padding, padding);
  rightBorder.lineTo(dimensions[0] + padding, dimensions[1] + padding);
  rightBorder.lineTo(dimensions[0] + 2 * padding, dimensions[1] + 2 * padding);
  rightBorder.closePath();
}

// adjust current_contrast upon mouse scroll
function handle_scroll(evt) {
  if (evt.altKey) {
    changeZoom(Math.sign(evt.originalEvent.deltaY));
  } else if ((rendering_raw || edit_mode || (rgb && !display_labels))
    && !evt.originalEvent.shiftKey) {
    // adjust contrast whenever we can see raw
    rawLoaded = false;
    // don't use magnitude of scroll
    let mod_contrast = -Math.sign(evt.originalEvent.deltaY) * 4;
    // stop if fully desaturated
    current_contrast = Math.max(current_contrast + mod_contrast, -100);
    // stop at 5x contrast
    current_contrast = Math.min(current_contrast + mod_contrast, 400);
    prepareRaw();
  } else if ((rendering_raw || edit_mode || (rgb && !display_labels))
    && evt.originalEvent.shiftKey) {
    rawLoaded = false;
    let mod = -Math.sign(evt.originalEvent.deltaY);
    brightness = Math.min(brightness + mod, 255);
    brightness = Math.max(brightness + mod, -512);
    prepareRaw();
  }
}

// handle pressing mouse button (treats this as the beginning
// of click&drag, since clicks are handled by Mode.click)
function handle_mousedown(evt) {
  // TODO: refactor "mousedown + mousemove" into ondrag?
  mousedown = true;
  if (!spacedown) {
    if (mode.kind !== Modes.prompt) {
      // begin drawing
      if (edit_mode) {
        if (!brush.show) {
          brush.threshX = imgX;
          brush.threshY = imgY;
        } else {
          mouse_trace.push([imgY, imgX]);
        }
      }
    }
  }
}

function helper_brush_draw() {
  if (mousedown && !spacedown) {
    // update mouse_trace
    mouse_trace.push([imgY, imgX]);
  } else {
    brush.clearView();
  }
  brush.addToView();
}

// input will typically be evt.offsetX, evt.offsetY (mouse events)
function updateMousePos(x, y) {
  // store raw mouse position, in case of pan without mouse movement
  _rawMouseX = x;
  _rawMouseY = y;

  // convert to viewing pane position, to check whether to access label underneath
  canvasPosX = x - padding;
  canvasPosY = y - padding;

  // convert to image indices, to use for actions and getting label
  if (inRange(canvasPosX, canvasPosY)) {
    imgX = Math.floor((canvasPosX * 100 / (scale * zoom) + sx));
    imgY = Math.floor((canvasPosY * 100 / (scale * zoom) + sy));
    brush.x = imgX;
    brush.y = imgY;
    // update brush preview
    if (edit_mode) {
      // brush's canvas is keeping track of the brush
      if (brush.show) {
        helper_brush_draw();
      } else {
        brush.boxView();
      }
      render_image_display();
    }
  }
}

// handles mouse movement, whether or not mouse button is held down
function handle_mousemove(evt) {
  if (spacedown && mousedown) {
    panCanvas(
      evt.originalEvent.movementX * 100 / (zoom * scale),
      evt.originalEvent.movementY * 100 / (zoom * scale)
    );
  }

  updateMousePos(evt.offsetX, evt.offsetY);

  render_info_display();
}

// handles end of click&drag (different from click())
function handle_mouseup() {
  mousedown = false;
  if (!spacedown) {
    if (mode.kind !== Modes.prompt) {
      if (edit_mode) {
        if (!brush.show) {
          mode.handle_threshold();
        } else {
          //send click&drag coordinates to caliban.py to update annotations
          mode.handle_draw();
        }
        brush.refreshView();
      }
    }
  }
}

function prepare_canvas() {
  // bind click on canvas
  $('#canvas').click(function(evt) {
    if (!spacedown && (!edit_mode || mode.kind === Modes.prompt)) {
      mode.click(evt);
    }
  });
  // bind scroll wheel
  $('#canvas').on('wheel', function(evt) {
    // adjusts contrast of raw when scrolled
    handle_scroll(evt);
  });
  // mousedown for click&drag/handle_draw DIFFERENT FROM CLICK
  $('#canvas').mousedown(function(evt) {
    handle_mousedown(evt);
  });
  // bind mouse movement
  $('#canvas').mousemove(function(evt) {
    // handle brush preview
    handle_mousemove(evt);
  });
  // mouse button release (end of click&drag) bound to document, not just canvas
  // bind keypress
  window.addEventListener('keydown', function(evt) {
    mode.handle_key(evt.key);
  }, false);
  window.addEventListener('keydown', function(evt) {
    if (evt.key === ' ') {
      spacedown = true;
    }
  }, false);
  window.addEventListener('keyup', function(evt) {
    if (evt.key === ' ') {
      spacedown = false;
    }
  }, false);
}

function action(action, info, frame = current_frame) {
  $.ajax({
    type: 'POST',
    url: `action/${project_id}/${action}/${frame}`,
    data: info,
    success: function (payload) {
      if (payload.error) {
        alert(payload.error);
      }
      if (payload.imgs) {
        rawLoaded = false;
        segLoaded = false;

        // load new value of seg_array
        // array of arrays, contains annotation data for frame
        seg_array = payload.imgs.seg_arr;

        seg_image.src = payload.imgs.segmented;
        raw_image.src = payload.imgs.raw;
      }
      if (payload.tracks) {
        tracks = payload.tracks;
        // update maxLabelsMap when we get new track info
        for (let i = 0; i < Object.keys(tracks).length; i++){
          let key = Object.keys(tracks)[i]; // the keys are strings
          maxLabelsMap.set(i, Math.max(...Object.keys(tracks[key]).map(Number)));
        }
      }
      if (payload.tracks || payload.imgs) {
        render_image_display();
      }
    },
    async: false
  });
}

function start_caliban(filename) {
  if (settings.pixel_only && !settings.label_only) {
    edit_mode = true;
  } else {
    edit_mode = false;
  }
  rgb = settings.rgb;
  if (rgb) {
    current_highlight = true;
  } else {
    current_highlight = false;
  }
  // disable scrolling from scrolling around on page (it should just control brightness)
  document.addEventListener('wheel', function(event) {
    event.preventDefault();
  }, {passive: false});
  // disable space and up/down keys from moving around on page
  $(document).on('keydown', function(event) {
    if (event.key === ' ') {
      event.preventDefault();
    } else if (event.key === 'ArrowUp') {
      event.preventDefault();
    } else if (event.key === 'ArrowDown') {
      event.preventDefault();
    }
  });

  // resize the canvas every time the window is resized
  $(window).resize(function () {
    waitForFinalEvent(function() {
      mode.clear();
      setCanvasDimensions(rawDimensions);
      brush.refreshView();
    }, 500, 'canvasResize');
  });

  document.addEventListener('mouseup', function() {
    handle_mouseup();
   });

  // define image onload cascade behavior
  if (rgb) {
    raw_image.onload = prepareRaw;
    contrastedRaw.onload = rawAdjust;
    seg_image.onload = preCompAdjust;
    preCompSeg.onload = segAdjust;
    postCompImg.onload = render_image_display;
  } else {
    raw_image.onload = prepareRaw;
    contrastedRaw.onload = rawAdjust;
    seg_image.onload = preCompAdjust;
    preCompSeg.onload = segAdjust;
    compositedImg.onload = postCompAdjust;
    postCompImg.onload = render_image_display;
  }

  load_file(filename);
  prepare_canvas();
  fetch_and_render_frame();

  brush = new Brush(scale=scale, height=rawHeight, width=rawWidth, pad=padding);
}<|MERGE_RESOLUTION|>--- conflicted
+++ resolved
@@ -478,13 +478,6 @@
     if (evt.altKey) {
       // alt+click
       this.kind = Modes.question;
-<<<<<<< HEAD
-      this.action = "flood_contiguous";
-      this.info = {"label": current_label,
-                        "frame": current_frame,
-                        "x_location": mouse_x,
-                        "y_location": mouse_y};
-=======
       this.action = "flood_cell";
       this.info = {
         "label": current_label,
@@ -492,7 +485,6 @@
         "x_location": imgX,
         "y_location": imgY
       };
->>>>>>> 6c707e32
       this.prompt = "SPACE = FLOOD SELECTED CELL WITH NEW LABEL / ESC = CANCEL";
       this.highlighted_cell_one = current_label;
     } else if (evt.shiftKey) {
