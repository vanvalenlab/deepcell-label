class Mode {
  constructor(kind, info) {
    this.kind = kind;
    this.info = info;
    this.highlighted_cell_one = -1;
    this.highlighted_cell_two = -1;
    this.feature = 0;
    this.channel = 0;
    this.action = '';
    this.prompt = '';
  }

  clear() {
    this.kind = Modes.none;
    this.info = {};
    this.highlighted_cell_one = -1;
    this.highlighted_cell_two = -1;

    brush.conv = false;
    brush.clearThresh();

    this.action = '';
    this.prompt = '';
    adjuster.preCompAdjust(canvas.segArray, current_highlight, edit_mode, brush, this);
  }

  // these keybinds apply regardless of
  // edit_mode, mode.action, or mode.kind
  handle_universal_keybind(evt) {
    if ((evt.ctrlKey || evt.metaKey) && evt.shiftKey && (evt.key === 'Z' || evt.key === 'z')) {
      redo();
    } else if ((evt.ctrlKey || evt.metaKey) && (evt.key === 'Z' || evt.key === 'z')) {
      undo();
    } else if (numFrames > 1 && (evt.key === 'a' || evt.key === 'ArrowLeft')) {
      // go backward one frame
      let changeFrame = new ChangeFrame(this, current_frame - 1);
      actions.addFencedAction(changeFrame);
    } else if (numFrames > 1 && (evt.key === 'd' || evt.key === 'ArrowRight')) {
      // go forward one frame
      let changeFrame = new ChangeFrame(this, current_frame + 1);
      actions.addFencedAction(changeFrame);
    } else if (evt.key === 'Escape') {
      // deselect/cancel action/reset highlight
      mode.clear();
      // may want some things here that trigger on ESC but not clear()
    } else if (!rgb && evt.key === 'h') {
      // toggle highlight
      let toggleHighlight = new ToggleHighlight();
      actions.addFencedAction(toggleHighlight);
      adjuster.preCompAdjust(canvas.segArray, current_highlight, edit_mode, brush, this);
    } else if (evt.key === 'z') {
      // toggle rendering_raw
      rendering_raw = !rendering_raw;
      render_image_display();
    } else if (evt.key === '0') {
      // reset brightness adjustments
      let resetBrightnessContrast = new ResetBrightnessContrast(adjuster);
      actions.addFencedAction(resetBrightnessContrast);
    } else if ((evt.key === 'l' || evt.key === 'L') && rgb && !edit_mode) {
      display_labels = !display_labels;
      render_image_display();
    } else if (evt.key === '-') {
      changeZoom(1);
    } else if (evt.key === '=') {
      changeZoom(-1);
    }
  }

  // keybinds that always apply in edit mode
  // (invert, change brush size)
  handle_universal_edit_keybind(evt) {
    if (evt.key === 'ArrowDown') {
      // decrease brush size, minimum size 1
      brush.size -= 1;
      // redraw the frame with the updated brush preview
      render_image_display();
    } else if (evt.key === 'ArrowUp') {
      // increase brush size, diameter shouldn't be larger than the image
      brush.size += 1;
      // redraw the frame with the updated brush preview
      render_image_display();
    } else if (!rgb && evt.key === 'i') {
      // toggle light/dark inversion of raw img
      let toggleInvert = new ToggleInvert(adjuster);
      actions.addAction(toggleInvert);
    } else if (!rgb && settings.pixel_only && (evt.key === 'l' || evt.key === 'L')) {
      display_labels = !display_labels;
      render_image_display();
    } else if (evt.key === 'n') {
      // set edit value to something unused
      brush.value = maxLabelsMap.get(this.feature) + 1;
      if (this.kind === Modes.prompt && brush.conv) {
        this.prompt = `Now drawing over label ${brush.target} with label ${brush.value}. Use ESC to leave this mode.`;
        this.kind = Modes.drawing;
      }
      adjuster.preCompAdjust(canvas.segArray, current_highlight, edit_mode, brush, this);
    }
  }

  // keybinds that apply when in edit mode
  handle_edit_keybind(evt) {
    if (evt.key === 'e' && !settings.pixel_only) {
      // toggle edit mode
      let toggleEdit = new ToggleEdit();
      actions.addFencedAction(toggleEdit);
      adjuster.preCompAdjust(canvas.segArray, current_highlight, edit_mode, brush, this);
    } else if (numChannels > 1 && evt.key === 'c') {
      // cycle forward one channel
      let action = new ChangeChannel(this, adjuster, this.channel + 1);
      actions.addFencedAction(action);
    } else if (numChannels > 1 && evt.key === 'C') {
      // cycle backward one channel
      let action = new ChangeChannel(this, adjuster, this.channel - 1);
      actions.addFencedAction(action);
    } else if (numFeatures > 1 && evt.key === 'f') {
      let changeFeature = new ChangeFeature(this, this.feature + 1);
      actions.addFencedAction(changeFeature);
    } else if (numFeatures > 1 && evt.key === 'F') {
      // cycle backward one feature
      let changeFeature = new ChangeFeature(this, this.feature - 1);
      actions.addFencedAction(changeFeature);
    } else if (evt.key === ']') {
      // increase edit_value up to max label + 1 (guaranteed unused)
      brush.value = Math.min(
        brush.value + 1,
        maxLabelsMap.get(this.feature) + 1
      );
      if (current_highlight) {
        adjuster.preCompAdjust(canvas.segArray, current_highlight, edit_mode, brush, this);
      }
      render_info_display();
    } else if (evt.key === '[') {
      // decrease edit_value, minimum 1
      brush.value -= 1;
      if (current_highlight) {
        adjuster.preCompAdjust(canvas.segArray, current_highlight, edit_mode, brush, this);
      }
      render_info_display();
    } else if (evt.key === 'x') {
      // turn eraser on and off
      brush.erase = !brush.erase;
      render_image_display();
    } else if (evt.key === 'p') {
      // color picker
      this.kind = Modes.prompt;
      this.action = 'pick_color';
      this.prompt = 'Click on a label to change the brush value to that value.';
      render_info_display();
    } else if (evt.key === 'r') {
      // conversion brush
      this.kind = Modes.prompt;
      this.action = 'pick_target';
      this.prompt = 'First, click on the label you want to overwrite.';
      brush.conv = true;
      render_image_display();
    } else if (evt.key === 't' && !rgb) {
      // prompt thresholding with bounding box
      this.kind = Modes.question;
      this.action = 'start_threshold';
      this.prompt = 'Click and drag to create a bounding box around the area you want to threshold.';
      brush.show = false;
      brush.clearView();
      render_image_display();
    }
  }

  // keybinds that apply in bulk mode, nothing selected
  handle_mode_none_keybind(evt) {
    if (evt.key === 'e' && !settings.label_only) {
      // toggle edit mode
      let toggleEdit = new ToggleEdit(this);
      actions.addFencedAction(toggleEdit);
      helper_brush_draw();
      adjuster.preCompAdjust(canvas.segArray, current_highlight, edit_mode, brush, this);
    } else if (numChannels > 1 && evt.key === 'c') {
      // cycle forward one channel
      let action = new ChangeChannel(this, adjuster, this.channel + 1);
      actions.addFencedAction(action);
    } else if (numChannels > 1 && evt.key === 'C') {
      // cycle backward one channel
      let action = new ChangeChannel(this, adjuster, this.channel - 1);
      actions.addFencedAction(action);
    } else if (numFeatures > 1 && evt.key === 'f') {
      // cycle forward one feature
      let action = new ChangeFeature(this, this.feature + 1);
      actions.addFencedAction(action);
    } else if (numFeatures > 1 && evt.key === 'F') {
      let action = new ChangeFeature(this, this.feature - 1);
      actions.addFencedAction(action);
    } else if (numFrames > 1 && evt.key === 'p') {
      // iou cell identity prediction
      this.kind = Modes.question;
      this.action = 'predict';
      this.prompt = 'Predict cell ids for zstack? / S=PREDICT THIS FRAME / SPACE=PREDICT ALL FRAMES / ESC=CANCEL PREDICTION';
      render_info_display();
    } else if (evt.key === '[' && this.highlighted_cell_one !== -1) {
      // cycle highlight to prev label, skipping 0
      let numLabels = maxLabelsMap.get(this.feature);
      this.highlighted_cell_one = (this.highlighted_cell_one + numLabels - 2).mod(numLabels) + 1;
      if (current_highlight) {
        adjuster.preCompAdjust(canvas.segArray, current_highlight, edit_mode, brush, this);
      }
    } else if (evt.key === ']' && this.highlighted_cell_one !== -1) {
      // cycle highlight to next label (skipping 0)
      let maxLabel = maxLabelsMap.get(this.feature);
      this.highlighted_cell_one = this.highlighted_cell_one.mod(maxLabel) + 1;
      if (current_highlight) {
        adjuster.preCompAdjust(canvas.segArray, current_highlight, edit_mode, brush, this);
      }
    }
  }

  // keybinds that apply in bulk mode, one selected
  handle_mode_single_keybind(evt) {
    if (evt.key === 'f') {
      // hole fill
      this.info = {
        label: this.info.label,
        frame: current_frame
      };
      this.kind = Modes.prompt;
      this.action = 'fill_hole';
      this.prompt = `Select hole to fill in cell ${this.info.label}`;
      render_info_display();
    } else if (evt.key === 'c') {
      // create new
      this.kind = Modes.question;
      this.action = 'create_new';
      this.prompt = 'CREATE NEW(S=SINGLE FRAME / SPACE=ALL SUBSEQUENT FRAMES / ESC=NO)';
      render_info_display();
    } else if (evt.key === 'x') {
      // delete label from frame
      this.kind = Modes.question;
      this.action = 'delete_mask';
      this.prompt = `delete label ${this.info.label} in frame ${this.info.frame}? ${answer}`;
      render_info_display();
    } else if (evt.key === '[') {
      // cycle highlight to prev label, skipping 0
      let numLabels = maxLabelsMap.get(this.feature);
      this.highlighted_cell_one = (this.highlighted_cell_one + numLabels - 2).mod(numLabels) + 1;
      // clear info but show new highlighted cell
      const tempHighlight = this.highlighted_cell_one;
      this.clear();
      this.highlighted_cell_one = tempHighlight;
      if (current_highlight) {
        adjuster.preCompAdjust(canvas.segArray, current_highlight, edit_mode, brush, this);
      }
    } else if (evt.key === ']') {
      // cycle highlight to next label
      let maxLabel = maxLabelsMap.get(this.feature);
      this.highlighted_cell_one = this.highlighted_cell_one.mod(maxLabel) + 1;
      // clear info but show new highlighted cell
      const tempHighlight = this.highlighted_cell_one;
      this.clear();
      this.highlighted_cell_one = tempHighlight;
      if (current_highlight) {
        adjuster.preCompAdjust(canvas.segArray, current_highlight, edit_mode, brush, this);
      }
    }
  }

  // keybinds that apply in bulk mode, two selected
  handle_mode_multiple_keybind(evt) {
    if (evt.key === 'r') {
      // replace
      this.kind = Modes.question;
      this.action = 'replace';
      this.prompt = ('Replace ' + this.info.label_2 + ' with ' + this.info.label_1 +
        '? // SPACE = Replace in all frames / S = Replace in this frame only / ESC = Cancel replace');
      render_info_display();
    } else if (evt.key === 's') {
      // swap
      this.kind = Modes.question;
      this.action = 'swap_cells';
      this.prompt = 'SPACE = SWAP IN ALL FRAMES / S = SWAP IN THIS FRAME ONLY / ESC = CANCEL SWAP';
      render_info_display();
    } else if (evt.key === 'w' && !rgb) {
      // watershed
      this.kind = Modes.question;
      this.action = 'watershed';
      this.prompt = `Perform watershed to split ${this.info.label_1}? ${answer}`;
      render_info_display();
    }
  }

  // keybinds that apply in bulk mode, answering question/prompt
  handle_mode_question_keybind(evt) {
    if (evt.key === ' ') {
      if (this.action === 'flood_contiguous') {
        action(this.action, this.info);
      } else if (this.action === 'trim_pixels') {
        action(this.action, this.info);
      } else if (this.action === 'create_new') {
        action('new_cell_stack', this.info);
      } else if (this.action === 'delete_mask') {
        action(this.action, this.info);
      } else if (this.action === 'predict') {
        action('predict_zstack', this.info);
      } else if (this.action === 'replace') {
        if (this.info.label_1 !== this.info.label_2) {
          action(this.action, {
            label_1: this.info.label_1,
            label_2: this.info.label_2
          });
        }
      } else if (this.action === 'swap_cells') {
        if (this.info.label_1 !== this.info.label_2) {
          action('swap_all_frame', {
            label_1: this.info.label_1,
            label_2: this.info.label_2
          });
        }
      } else if (this.action === 'watershed') {
        if (this.info.label_1 === this.info.label_2 &&
            this.info.frame_1 === this.info.frame_2) {
          this.info.frame = this.info.frame_1;
          this.info.label = this.info.label_1;
          delete this.info.frame_1;
          delete this.info.frame_2;
          delete this.info.label_1;
          delete this.info.label_2;
          action(this.action, this.info);
        }
      }
      this.clear();
    } else if (evt.key === 's') {
      if (this.action === 'create_new') {
        action('new_single_cell', this.info);
      } else if (this.action === 'predict') {
        action('predict_single', { frame: current_frame });
      } else if (this.action === 'replace') {
        if (this.info.label_1 !== this.info.label_2) {
          action('replace_single', {
            label_1: this.info.label_1,
            label_2: this.info.label_2
          });
        }
      } else if (this.action === 'swap_cells') {
        if (this.info.label_1 !== this.info.label_2 &&
            this.info.frame_1 === this.info.frame_2) {
          action('swap_single_frame', {
            label_1: this.info.label_1,
            label_2: this.info.label_2,
            frame: this.info.frame_1
          });
        }
      }
      this.clear();
    }
  }

  // handle all keypresses
  handle_key(evt) {
    // universal keybinds always apply
    // keys a, d, left arrow, right arrow, ESC, h
    // are reserved for universal keybinds
    this.handle_universal_keybind(evt);
    if (edit_mode) {
      this.handle_universal_edit_keybind(evt);
    }
    if (edit_mode && this.kind === Modes.none) {
      this.handle_edit_keybind(evt);
    } else if (!edit_mode && this.kind === Modes.none) {
      this.handle_mode_none_keybind(evt);
    } else if (!edit_mode && this.kind === Modes.single) {
      this.handle_mode_single_keybind(evt);
    } else if (!edit_mode && this.kind === Modes.multiple) {
      this.handle_mode_multiple_keybind(evt);
    } else if (!edit_mode && this.kind === Modes.question) {
      this.handle_mode_question_keybind(evt);
    }
  }

  handle_draw() {
    if (canvas.trace.length !== 0) {
      action('handle_draw', {
        trace: JSON.stringify(canvas.trace), // stringify array so it doesn't get messed up
        target_value: brush.target, // value that we're overwriting
        brush_value: brush.value, // we don't update caliban with edit_value, etc each time they change
        brush_size: brush.size, // so we need to pass them in as args
        erase: (brush.erase && !brush.conv),
        frame: current_frame
      });
    }
    canvas.clearTrace();
    if (this.kind !== Modes.drawing) {
      this.clear();
    }
  }

  handle_threshold() {
    const thresholdStartY = brush.threshY;
    const thresholdStartX = brush.threshX;
    const thresholdEndX = canvas.imgX;
    const thresholdEndY = canvas.imgY;

    if (thresholdStartY !== thresholdEndY &&
        thresholdStartX !== thresholdEndX) {
      action('threshold', {
        y1: thresholdStartY,
        x1: thresholdStartX,
        y2: thresholdEndY,
        x2: thresholdEndX,
        frame: current_frame,
        label: maxLabelsMap.get(this.feature) + 1
      });
    }
    this.clear();
    render_image_display();
  }

  // TODO: canvas.click(evt, mode) ?
  handle_mode_none_click(evt) {
    if (evt.altKey) {
      // alt+click
      this.kind = Modes.question;
      this.action = 'flood_contiguous';
      this.info = {
        label: canvas.label,
        frame: current_frame,
        x_location: canvas.imgX,
        y_location: canvas.imgY
      };
      this.prompt = 'SPACE = FLOOD SELECTED CELL WITH NEW LABEL / ESC = CANCEL';
      this.highlighted_cell_one = canvas.label;
    } else if (evt.shiftKey) {
      // shift+click
      this.kind = Modes.question;
      this.action = 'trim_pixels';
      this.info = {
        label: canvas.label,
        frame: current_frame,
        x_location: canvas.imgX,
        y_location: canvas.imgY
      };
      this.prompt = 'SPACE = TRIM DISCONTIGUOUS PIXELS FROM CELL / ESC = CANCEL';
      this.highlighted_cell_one = canvas.label;
    } else {
      // normal click
      this.kind = Modes.single;
      this.info = {
        label: canvas.label,
        frame: current_frame
      };
      this.highlighted_cell_one = canvas.label;
      this.highlighted_cell_two = -1;
      canvas.storedClickX = canvas.imgX;
      canvas.storedClickY = canvas.imgY;
    }
  }

  handle_mode_prompt_click(evt) {
    if (this.action === 'fill_hole' && canvas.label === 0) {
      this.info = {
        label: this.info.label,
        frame: current_frame,
        x_location: canvas.imgX,
        y_location: canvas.imgY
      };
      action(this.action, this.info);
      this.clear();
    } else if (this.action === 'pick_color' && canvas.label !== 0 &&
               canvas.label !== brush.target) {
      brush.value = canvas.label;
      if (brush.target !== 0) {
        this.prompt = `Now drawing over label ${brush.target} with label ${brush.value}. Use ESC to leave this mode.`;
        this.kind = Modes.drawing;
        adjuster.preCompAdjust(canvas.segArray, current_highlight, edit_mode, brush, this);
      } else {
        this.clear();
      }
    } else if (this.action === 'pick_target' && canvas.label !== 0) {
      brush.target = canvas.label;
      this.action = 'pick_color';
      this.prompt = 'Click on the label you want to draw with, or press "n" to draw with an unused label.';
      render_info_display();
    }
  }

  // TODO: storedClick1 and storedClick2? not a huge fan of the
  // current way click locations get stored in mode object
  handle_mode_single_click(evt) {
    this.kind = Modes.multiple;

    this.highlighted_cell_one = this.info.label;
    this.highlighted_cell_two = canvas.label;

    this.info = {
      label_1: this.info.label,
      label_2: canvas.label,
      frame_1: this.info.frame,
      frame_2: current_frame,
      x1_location: canvas.storedClickX,
      y1_location: canvas.storedClickY,
      x2_location: canvas.imgX,
      y2_location: canvas.imgY
    };
  }

  handle_mode_multiple_click(evt) {
    this.highlighted_cell_one = this.info.label_1;
    this.highlighted_cell_two = canvas.label;
    this.info = {
      label_1: this.info.label_1,
      label_2: canvas.label,
      frame_1: this.info.frame_1,
      frame_2: current_frame,
      x1_location: canvas.storedClickX,
      y1_location: canvas.storedClickY,
      x2_location: canvas.imgX,
      y2_location: canvas.imgY
    };
  }

  // TODO: lots of objects being used here, would be great to disentangle
  // or at least move out of Mode class--should act on mode object and others
  // but not sure this makes sense as a Mode method
  click(evt) {
    if (this.kind === Modes.prompt) {
      // hole fill or color picking options
      this.handle_mode_prompt_click(evt);
    } else if (canvas.label === 0) {
      // same as ESC
      this.clear();
    } else if (this.kind === Modes.none) {
      // if nothing selected: shift-, alt-, or normal click
      this.handle_mode_none_click(evt);
      if (current_highlight) {
        adjuster.preCompAdjust(canvas.segArray, current_highlight, edit_mode, brush, this);
      } else {
        render_info_display();
      }
    } else if (this.kind === Modes.single) {
      // one label already selected
      this.handle_mode_single_click(evt);
      if (current_highlight) {
        adjuster.preCompAdjust(canvas.segArray, current_highlight, edit_mode, brush, this);
      } else {
        render_info_display();
      }
    } else if (this.kind  === Modes.multiple) {
      // two labels already selected, reselect second label
      this.handle_mode_multiple_click(evt);
      if (current_highlight) {
        adjuster.preCompAdjust(canvas.segArray, current_highlight, edit_mode, brush, this);
      } else {
        render_info_display();
      }
    }
  }

  // shows up in info display as text for "state:"
  render() {
    if (this.kind === Modes.none) {
      return '';
    }
    if (this.kind === Modes.single) {
      return `SELECTED ${this.info.label}`;
    }
    if (this.kind === Modes.multiple) {
      return `SELECTED ${this.info.label_1}, ${this.info.label_2}`;
    }
    if (this.kind === Modes.question || this.kind === Modes.prompt || this.kind === Modes.drawing) {
      return this.prompt;
    }
  }
}

const Modes = Object.freeze({
  none: 1,
  single: 2,
  multiple: 3,
  question: 4,
  info: 5,
  prompt: 6,
  drawing: 7
});

const padding = 5;

const maxLabelsMap = new Map();

let rgb;

var rendering_raw = false;
var display_labels;

var current_frame = 0;
<<<<<<< HEAD
var current_highlight;
=======
var current_highlight = true;
>>>>>>> 53a3b058
var numFrames;
var numFeatures;
var numChannels;
var tracks;
var mode = new Mode(Modes.none, {});
var edit_mode;
var answer = '(SPACE=YES / ESC=NO)';
var project_id;

var tracks;

var brush;
var adjuster;
var cursor;
var canvas;
var actions;

/**
 * Delays an event callback to prevent calling the callback too frequently.
 */
const waitForFinalEvent = (function () {
  var timers = {};
  return function (callback, ms, uniqueId) {
    if (!uniqueId) {
      uniqueId = "Don't call this twice without a uniqueId";
    }
    if (timers[uniqueId]) {
      clearTimeout(timers[uniqueId]);
    }
    timers[uniqueId] = setTimeout(callback, ms);
  };
})();

/**
 * Calculate the maximum width of the canvas display area.
 * The canvas only shares width with the table display on its left.
 */
const _calculateMaxWidth = () => {
  const mainSection = window.getComputedStyle(
    document.getElementsByTagName('main')[0]
  );
  const tableColumn = window.getComputedStyle(
    document.getElementById('table-col')
  );
  const canvasColumn = window.getComputedStyle(
    document.getElementById('canvas-col')
  );
  const maxWidth = Math.floor(
    document.getElementsByTagName('main')[0].clientWidth -
    parseInt(mainSection.marginTop) -
    parseInt(mainSection.marginBottom) -
    document.getElementById('table-col').clientWidth -
    parseFloat(tableColumn.paddingLeft) -
    parseFloat(tableColumn.paddingRight) -
    parseFloat(tableColumn.marginLeft) -
    parseFloat(tableColumn.marginRight) -
    parseFloat(canvasColumn.paddingLeft) -
    parseFloat(canvasColumn.paddingRight) -
    parseFloat(canvasColumn.marginLeft) -
    parseFloat(canvasColumn.marginRight)
  );
  return maxWidth;
}

/**
 * Calculate the maximum height for the canvas display area,
 * leaving space for navbar, instructions pane, and footer.
 */
const _calculateMaxHeight = () => {
  const mainSection = window.getComputedStyle(
    document.getElementsByTagName('main')[0]
  );
  // leave space for navbar, instructions pane, and footer
  const maxHeight = Math.floor(
    (
      (
        window.innerHeight ||
        document.documentElement.clientHeight ||
        document.body.clientHeight
      ) -
      parseInt(mainSection.marginTop) -
      parseInt(mainSection.marginBottom) -
      document.getElementsByClassName('page-footer')[0].clientHeight -
      document.getElementsByClassName('collapsible')[0].clientHeight -
      document.getElementsByClassName('navbar-fixed')[0].clientHeight
    )
  );
  return maxHeight;
}

function upload_file(cb) {
  $.ajax({
    type: 'POST',
    url: `${document.location.origin}/upload_file/${project_id}`,
    async: true
  }).done(cb);
}

function changeZoom(dzoom) {
  zoom = new Zoom(canvas, dzoom);
  updateMousePos(canvas.rawX, canvas.rawY);
  actions.addAction(zoom);
  render_image_display();
}

function render_highlight_info() {
  const highlightText = (current_highlight) ? 'ON' : 'OFF';
  let currentlyHighlighted = 'none';
  if (current_highlight) {
    if (edit_mode) {
      currentlyHighlighted = (brush.value > 0) ? brush.value : '-';
    } else {
      if (mode.highlighted_cell_one !== -1) {
        if (mode.highlighted_cell_two !== -1) {
          currentlyHighlighted = `${mode.highlighted_cell_one}, ${mode.highlighted_cell_two}`;
        } else {
          currentlyHighlighted = mode.highlighted_cell_one;
        }
      }
    }
  }
  document.getElementById('highlight').innerHTML = highlightText;
  document.getElementById('currently_highlighted').innerHTML = currentlyHighlighted;
}

function render_edit_info() {
  const editModeText = (edit_mode) ? 'pixels' : 'whole labels';
  document.getElementById('edit_mode').innerHTML = editModeText;

  const rowVisibility = (edit_mode) ? 'visible' : 'hidden';
  document.getElementById('edit_brush_row').style.visibility = rowVisibility;
  document.getElementById('edit_label_row').style.visibility = rowVisibility;
  document.getElementById('edit_erase_row').style.visibility = rowVisibility;

  if (edit_mode) {
    document.getElementById('edit_brush').innerHTML = brush.size;

    const editLabelText = (brush.value > 0) ? brush.value : '-';
    document.getElementById('edit_label').innerHTML = editLabelText;

    const editEraseText = (brush.erase && !brush.conv) ? 'ON' : 'OFF';
    document.getElementById('edit_erase').innerHTML = editEraseText;
  }
}

function render_cell_info() {
  if (canvas.label !== 0) {
    document.getElementById('label').innerHTML = canvas.label;
    const track = tracks[mode.feature][canvas.label.toString()];
    document.getElementById('slices').textContent = track.slices.toString();
  } else {
    document.getElementById('label').innerHTML = '';
    document.getElementById('slices').textContent = '';
  }
}

// updates html display of side info panel
function render_info_display() {
  // always show current frame, feature, channel
  document.getElementById('frame').innerHTML = current_frame;
  document.getElementById('feature').innerHTML = mode.feature;
  document.getElementById('channel').innerHTML = mode.channel;
  document.getElementById('zoom').innerHTML = `${canvas.zoom}%`;

  const displayedX = `${Math.floor(canvas.sx)}-${Math.ceil(canvas.sx + canvas.sWidth)}`;
  document.getElementById('displayedX').innerHTML = displayedX;

  const displayedY = `${Math.floor(canvas.sy)}-${Math.ceil(canvas.sy + canvas.sHeight)}`
  document.getElementById('displayedY').innerHTML = displayedY;

  render_highlight_info();

  render_edit_info();

  render_cell_info();

  // always show 'state'
  document.getElementById('mode').innerHTML = mode.render();
}

function render_edit_image(ctx) {
  if (rgb && rendering_raw) {
    render_raw_image(ctx);
  } else if (!rgb && !display_labels) {
    this.canvas.drawImage(ctx, adjuster.preCompRaw, padding);
  } else {
    this.canvas.drawImage(ctx, adjuster.postCompImg, padding);
  }
  ctx.save();
  const region = new Path2D();
  region.rect(padding, padding, canvas.scaledWidth, canvas.scaledHeight);
  ctx.clip(region);
  ctx.imageSmoothingEnabled = true;

  // draw brushview on top of cells/annotations
  brush.draw(ctx, canvas);

  ctx.restore();
}

function render_raw_image(ctx) {
  this.canvas.drawImage(ctx, adjuster.contrastedRaw, padding);
}

function render_annotation_image(ctx) {
  if (rgb && !display_labels) {
    this.canvas.drawImage(ctx, adjuster.postCompImg, padding);
  } else {
    this.canvas.drawImage(ctx, adjuster.preCompSeg, padding);
  }
}

function render_image_display() {
  const ctx = document.getElementById('canvas').getContext('2d');
  ctx.imageSmoothingEnabled = false;
  // TODO: is there a corresponding ctx.restore to match this ctx.save?
  ctx.save();
  ctx.clearRect(
    0, 0,
    2 * padding + canvas.scaledWidth,
    2 * padding + canvas.scaledHeight
  );

  if (edit_mode) {
    // edit mode (annotations overlaid on raw + brush preview)
    render_edit_image(ctx);
  } else if (rendering_raw) {
    // draw raw image
    render_raw_image(ctx);
  } else {
    // draw annotations
    render_annotation_image(ctx);
  }
  canvas.drawBorders(ctx);
  render_info_display();
}


function loadFile(file, rgb = false, cb) {
  $.ajax({
    type: 'POST',
    url: `${document.location.origin}/load?source=s3&path=${file}&rgb=${rgb}`,
    async: true
  }).done(cb);
}

function getProject(projectId, cb) {
  $.ajax({
    type: 'GET',
    url: `${document.location.origin}/getproject/${projectId}`,
    async: true
  }).done(cb);
}

/**
 * Calculate available space and how much to scale x and y to fill it
 * @param {*} rawDims the raw dimensions of the input image.
 */
function setCanvasDimensions(rawDims) {
  const maxWidth = _calculateMaxWidth()
  const maxHeight = _calculateMaxHeight()

  const scaleX = maxWidth / rawDims[0];
  const scaleY = maxHeight / rawDims[1];

  // pick scale that accomodates both dimensions; can be less than 1
  const scale = Math.min(scaleX, scaleY);

  canvas.zoom = 100;
  canvas.scale = scale;
  canvas.setBorders(padding);

  // set canvases size according to scale
  document.getElementById('canvas').width = canvas.scaledWidth + 2 * padding;
  document.getElementById('canvas').height = canvas.scaledHeight + 2 * padding;
}

// adjust contrast, brightness, or zoom upon mouse scroll
function handleScroll(evt) {
  const canEdit = (rendering_raw || edit_mode || (rgb && !display_labels));
  if (evt.altKey) {
    changeZoom(Math.sign(evt.deltaY));
  } else if (canEdit && !evt.shiftKey) {
    let changeContrast = new ChangeContrast(adjuster, evt.deltaY);
    actions.addAction(changeContrast);
  } else if (canEdit && evt.shiftKey) {
    // shift + scroll causes horizontal scroll on mice wheels, but not trackpads
    let delta = evt.deltaY === 0 ? evt.deltaX : evt.deltaY;
    let changeBrightness = new ChangeBrightness(adjuster, delta);
    actions.addAction(changeBrightness);
  }
}

// handle pressing mouse button (treats this as the beginning
// of click&drag, since clicks are handled by Mode.click)
function handleMousedown(evt) {
  canvas.isPressed = true;
  // TODO: refactor "mousedown + mousemove" into ondrag?
  if (canvas.isSpacedown) return; // panning
  if (mode.kind === Modes.prompt) return; // turning on conv mode
  if (!edit_mode) return; // only draw in edit mode
  if (!brush.show) { // draw thresholding box
    brush.threshX = canvas.imgX;
    brush.threshY = canvas.imgY;
  } else {
    canvas.trace.push([canvas.imgY, canvas.imgX]);
  }
}

function helper_brush_draw() {
  if (canvas.isCursorPressed() && !canvas.isSpacedown) {
    // update mouse_trace, but not if turning on conv brush
    if (mode.kind !== Modes.prompt) {
      canvas.trace.push([canvas.imgY, canvas.imgX]);
    }
  } else {
    brush.clearView();
  }
  brush.addToView();
}

// input will typically be evt.offsetX, evt.offsetY (mouse events)
function updateMousePos(x, y) {
  const oldImgX = canvas.imgX;
  const oldImgY = canvas.imgY;

  canvas.updateCursorPosition(x, y);

  // if cursor has actually changed location in image
  if (oldImgX !== canvas.imgX || oldImgY !== canvas.imgY) {
    brush.x = canvas.imgX;
    brush.y = canvas.imgY;
    // update brush preview
    if (edit_mode) {
      // brush's canvas is keeping track of the brush
      if (brush.show) {
        helper_brush_draw();
      } else {
        brush.boxView();
      }
      render_image_display();
    }
  }
}

// handles mouse movement, whether or not mouse button is held down
function handleMousemove(evt) {
  if (canvas.isCursorPressed() && canvas.isSpacedown) {
    // get the old values to see if rendering is reqiured.
    const oldX = canvas.sx;
    const oldY = canvas.sy;

    const zoom = 100 / (canvas.zoom * canvas.scale)
    pan = new Pan(canvas, evt.movementX * zoom, evt.movementY * zoom);
    actions.addAction(pan);
    if (canvas.sx !== oldX || canvas.sy !== oldY) {
      render_image_display();
    }
  }
  updateMousePos(evt.offsetX, evt.offsetY);
  render_info_display();
}

// handles end of click&drag (different from click())
function handleMouseup() {
  canvas.isPressed = false;
  if (!canvas.isSpacedown
      && mode.kind !== Modes.prompt
      && edit_mode) {
    if (!brush.show) {
      mode.handle_threshold();
    } else if (canvas.inRange()) {
      // send click&drag coordinates to caliban.py to update annotations
      mode.handle_draw();
    }
    brush.refreshView();
  }
}

function handlePayload(payload) {
  if (payload.error) {
    alert(payload.error);
  }
  if (payload.imgs) {
    // load new value of seg_array
    // array of arrays, contains annotation data for frame
    if (Object.prototype.hasOwnProperty.call(payload.imgs, 'seg_arr')) {
      canvas.segArray = payload.imgs.seg_arr;
    }

    if (Object.prototype.hasOwnProperty.call(payload.imgs, 'segmented')) {
      adjuster.segLoaded = false;
      adjuster.segImage.src = payload.imgs.segmented;
    }

    if (Object.prototype.hasOwnProperty.call(payload.imgs, 'raw')) {
      adjuster.rawLoaded = false;
      adjuster.rawImage.src = payload.imgs.raw;
    }
  }
  if (payload.tracks) {
    tracks = payload.tracks;
    // update maxLabelsMap when we get new track info
    for (let i = 0; i < Object.keys(tracks).length; i++) {
      const key = Object.keys(tracks)[i]; // the keys are strings
      if (Object.keys(tracks[key]).length > 0) {
        // use i as key in this map because it is an int, mode.feature is also int
        maxLabelsMap.set(i, Math.max(...Object.keys(tracks[key]).map(Number)));
      } else {
        // if no labels in feature, explicitly set max label to 0
        maxLabelsMap.set(i, 0);
      }
    }
  }
  if (payload.tracks || payload.imgs) {
    render_image_display();
  }
}

function action(action, info) {
  backendAction = new BackendAction(action, info);
  actions.addFencedAction(backendAction);
}

function undo() {
  actions.undo();
  mode.clear();
  updateMousePos(canvas.rawX, canvas.rawY);
  render_image_display();
}

function redo() {
  actions.redo();
  mode.clear();
  updateMousePos(canvas.rawX, canvas.rawY);
  render_image_display();
}

function displayUndoRedo() {
  let canvasElement = document.getElementById('canvas');
  let undoButton = document.getElementById('undo');
  undoButton.hidden = false;
  undoButton.style.width = canvasElement.width / 2 + 'px';
  
  let redoButton = document.getElementById('redo');
  redoButton.hidden = false;
  redoButton.style.width = canvasElement.width / 2 + 'px';
}

<<<<<<< HEAD
function handleFirstPayload(payload) {
  numFrames = payload.numFrames;
  numFeatures = payload.numFeatures;
  numChannels = payload.numChannels;
  project_id = payload.project_id;
=======
function startCaliban(filename, settings) {
  rgb = settings.rgb;
  display_labels = !settings.rgb;
  edit_mode = (settings.pixel_only && !settings.label_only);
>>>>>>> 53a3b058

  const rawWidth = payload.dimensions[0];
  const rawHeight = payload.dimensions[1];

  canvas = new CanvasState(rawWidth, rawHeight, 1, padding);
  actions = new History();

  window.addEventListener('keydown', (e) => {
    if (e.key === ' ') {
      canvas.isSpacedown = true;
    }
  }, false);
  window.addEventListener('keyup', (e) => {
    if (e.key === ' ') {
      canvas.isSpacedown = false;
    }
  }, false);

  tracks = payload.tracks; // tracks payload is dict

  // for each feature, get list of cell labels that are in that feature
  // (each is a key in that dict), cast to numbers, then get the maximum
  // value from each array and store it in a map
  for (let i = 0; i < Object.keys(tracks).length; i++) {
    const key = Object.keys(tracks)[i]; // the keys are strings
    if (Object.keys(tracks[key]).length > 0) {
      // use i as key in this map because it is an int, mode.feature is also int
      maxLabelsMap.set(i, Math.max(...Object.keys(tracks[key]).map(Number)));
    } else {
      // if no labels in feature, explicitly set max label to 0
      maxLabelsMap.set(i, 0);
    }
  }

<<<<<<< HEAD
  brush = new Brush(rawHeight, rawWidth, padding);
=======
  loadFile(filename, settings.rgb, (payload) => {
    numFrames = payload.numFrames;
    numFeatures = payload.numFeatures;
    numChannels = payload.numChannels;
    project_id = payload.project_id;
>>>>>>> 53a3b058

  // define image onload cascade behavior, need rawHeight and rawWidth first
  adjuster = new ImageAdjuster(rawWidth, rawHeight, rgb, numChannels);

  adjuster.rawImage.onload = () => adjuster.contrastRaw();
  adjuster.segImage.onload = () => adjuster.preCompAdjust(canvas.segArray, current_highlight, edit_mode, brush, mode);
  if (rgb) {
    adjuster.contrastedRaw.onload = () => adjuster.rawAdjust(canvas.segArray, current_highlight, edit_mode, brush, mode);
    adjuster.preCompSeg.onload = () => adjuster.segAdjust(canvas.segArray, current_highlight, edit_mode, brush, mode);
  } else {
    adjuster.contrastedRaw.onload = () => adjuster.preCompRawAdjust();
    adjuster.preCompRaw.onload = () => adjuster.rawAdjust(canvas.segArray, current_highlight, edit_mode, brush, mode);
    adjuster.preCompSeg.onload = () => adjuster.segAdjust(canvas.segArray, current_highlight, edit_mode, brush, mode);
    adjuster.compositedImg.onload = () => adjuster.postCompAdjust(canvas.segArray, edit_mode, brush, current_highlight);
  }

  adjuster.postCompImg.onload = render_image_display;

  document.addEventListener('mouseup', (e) => handleMouseup(e));

  setCanvasDimensions(payload.dimensions);

  // resize the canvas every time the window is resized
  window.addEventListener('resize', function() {
    waitForFinalEvent(() => {
      mode.clear();
      setCanvasDimensions(payload.dimensions);
      brush.refreshView();
      displayUndoRedo();
    }, 500, 'canvasResize');
  });

<<<<<<< HEAD
  window.addEventListener('keydown', (evt) => {
    mode.handle_key(evt);
  }, false);
=======
    // define image onload cascade behavior, need rawHeight and rawWidth first
    adjuster = new ImageAdjuster(rawWidth, rawHeight, rgb, numChannels);
>>>>>>> 53a3b058

  const canvasElement = document.getElementById('canvas');
  // bind click on canvas
  canvasElement.addEventListener('click', (evt) => {
    if (!canvas.isSpacedown && (!edit_mode || mode.kind === Modes.prompt)) {
      mode.click(evt);
    }
  });

  // bind scroll wheel, change contrast of raw when scrolled
  canvasElement.addEventListener('wheel', (e) => handleScroll(e));

  // mousedown for click&drag/handle_draw DIFFERENT FROM CLICK
  canvasElement.addEventListener('mousedown', (e) => handleMousedown(e));

  // bind mouse movement
  canvasElement.addEventListener('mousemove', (e) => handleMousemove(e));

  // add flag for when cursor in on the canvas
  canvasElement.onmouseover = () => {
    canvas.onCanvas = true;
  }
  canvasElement.onmouseout = () => {
    canvas.onCanvas = false;
  }

  // Load images and seg_array from payload
  canvas.segArray = payload.imgs.seg_arr;
  adjuster.rawLoaded = false;
  adjuster.segLoaded = false;
  adjuster.segImage.src = payload.imgs.segmented;
  adjuster.rawImage.src = payload.imgs.raw;

  displayUndoRedo();
}

function startCaliban(filename, projectId, settings) {
  rgb = settings.rgb;
  current_highlight = settings.rgb;
  display_labels = !settings.rgb;
  edit_mode = (settings.pixel_only && !settings.label_only);

  // disable scrolling from scrolling around on page (it should just control brightness)
  document.addEventListener('wheel', (event) => {
    if (canvas.onCanvas) event.preventDefault();
  }, { passive: false });

  // disable space and up/down keys from moving around on page
  document.addEventListener('keydown', (event) => {
    if (event.key === ' ') {
      event.preventDefault();
    } else if (event.key === 'ArrowUp') {
      event.preventDefault();
    } else if (event.key === 'ArrowDown') {
      event.preventDefault();
    }
  });
  
  if (filename.length > 0) {
    loadFile(filename, rgb, handleFirstPayload);
  } else {
  getProject(projectId, handleFirstPayload); 
  }
}<|MERGE_RESOLUTION|>--- conflicted
+++ resolved
@@ -586,11 +586,7 @@
 var display_labels;
 
 var current_frame = 0;
-<<<<<<< HEAD
-var current_highlight;
-=======
 var current_highlight = true;
->>>>>>> 53a3b058
 var numFrames;
 var numFeatures;
 var numChannels;
@@ -1040,18 +1036,11 @@
   redoButton.style.width = canvasElement.width / 2 + 'px';
 }
 
-<<<<<<< HEAD
 function handleFirstPayload(payload) {
   numFrames = payload.numFrames;
   numFeatures = payload.numFeatures;
   numChannels = payload.numChannels;
   project_id = payload.project_id;
-=======
-function startCaliban(filename, settings) {
-  rgb = settings.rgb;
-  display_labels = !settings.rgb;
-  edit_mode = (settings.pixel_only && !settings.label_only);
->>>>>>> 53a3b058
 
   const rawWidth = payload.dimensions[0];
   const rawHeight = payload.dimensions[1];
@@ -1086,15 +1075,7 @@
     }
   }
 
-<<<<<<< HEAD
   brush = new Brush(rawHeight, rawWidth, padding);
-=======
-  loadFile(filename, settings.rgb, (payload) => {
-    numFrames = payload.numFrames;
-    numFeatures = payload.numFeatures;
-    numChannels = payload.numChannels;
-    project_id = payload.project_id;
->>>>>>> 53a3b058
 
   // define image onload cascade behavior, need rawHeight and rawWidth first
   adjuster = new ImageAdjuster(rawWidth, rawHeight, rgb, numChannels);
@@ -1127,14 +1108,9 @@
     }, 500, 'canvasResize');
   });
 
-<<<<<<< HEAD
   window.addEventListener('keydown', (evt) => {
     mode.handle_key(evt);
   }, false);
-=======
-    // define image onload cascade behavior, need rawHeight and rawWidth first
-    adjuster = new ImageAdjuster(rawWidth, rawHeight, rgb, numChannels);
->>>>>>> 53a3b058
 
   const canvasElement = document.getElementById('canvas');
   // bind click on canvas
