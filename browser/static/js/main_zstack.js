class Mode {
  constructor(kind, info) {
    this.kind = kind;
    this.info = info;
    this.highlighted_cell_one = -1;
    this.highlighted_cell_two = -1;
    this.feature = 0;
    this.channel = 0;
    this.action = '';
    this.prompt = '';
  }

  clear() {
    this.kind = Modes.none;
    this.info = {};
    this.highlighted_cell_one = -1;
    this.highlighted_cell_two = -1;

    brush.conv = false;
    brush.clearThresh();

    this.action = '';
    this.prompt = '';
    adjuster.preCompAdjust(canvas.segArray, current_highlight, edit_mode, brush, this);
  }

  // these keybinds apply regardless of
  // edit_mode, mode.action, or mode.kind
  handle_universal_keybind(evt) {
    if ((evt.ctrlKey || evt.metaKey) && evt.shiftKey && (evt.key === 'Z' || evt.key === 'z')) {
      redo();
    } else if ((evt.ctrlKey || evt.metaKey) && (evt.key === 'Z' || evt.key === 'z')) {
      undo();
    } else if (numFrames > 1 && (evt.key === 'a' || evt.key === 'ArrowLeft')) {
      // go backward one frame
      let changeFrame = new ChangeFrame(this, current_frame - 1);
      actions.addFencedAction(changeFrame);
    } else if (numFrames > 1 && (evt.key === 'd' || evt.key === 'ArrowRight')) {
      // go forward one frame
      let changeFrame = new ChangeFrame(this, current_frame + 1);
      actions.addFencedAction(changeFrame);
    } else if (evt.key === 'Escape') {
      // deselect/cancel action/reset highlight
      mode.clear();
      // may want some things here that trigger on ESC but not clear()
    } else if (!rgb && evt.key === 'h') {
      // toggle highlight
      let toggleHighlight = new ToggleHighlight();
      actions.addFencedAction(toggleHighlight);
      adjuster.preCompAdjust(canvas.segArray, current_highlight, edit_mode, brush, this);
    } else if (evt.key === 'z') {
      // toggle rendering_raw
      rendering_raw = !rendering_raw;
      render_image_display();
    } else if (evt.key === '0') {
      // reset brightness adjustments
      let resetBrightnessContrast = new ResetBrightnessContrast(adjuster);
      actions.addFencedAction(resetBrightnessContrast);
    } else if ((evt.key === 'l' || evt.key === 'L') && rgb && !edit_mode) {
      display_labels = !display_labels;
      render_image_display();
    } else if (evt.key === '-') {
      changeZoom(1);
    } else if (evt.key === '=') {
      changeZoom(-1);
    }
  }

  // keybinds that always apply in edit mode
  // (invert, change brush size)
  handle_universal_edit_keybind(evt) {
    if (evt.key === 'ArrowDown') {
      // decrease brush size, minimum size 1
      brush.size -= 1;
      // redraw the frame with the updated brush preview
      render_image_display();
    } else if (evt.key === 'ArrowUp') {
      // increase brush size, diameter shouldn't be larger than the image
      brush.size += 1;
      // redraw the frame with the updated brush preview
      render_image_display();
    } else if (!rgb && evt.key === 'i') {
      // toggle light/dark inversion of raw img
      let toggleInvert = new ToggleInvert(adjuster);
      actions.addAction(toggleInvert);
    } else if (!rgb && settings.pixel_only && (evt.key === 'l' || evt.key === 'L')) {
      display_labels = !display_labels;
      render_image_display();
    } else if (evt.key === 'n') {
      // set edit value to something unused
      brush.value = maxLabelsMap.get(this.feature) + 1;
      if (this.kind === Modes.prompt && brush.conv) {
        this.prompt = `Now drawing over label ${brush.target} with label ${brush.value}. Use ESC to leave this mode.`;
        this.kind = Modes.drawing;
      }
      adjuster.preCompAdjust(canvas.segArray, current_highlight, edit_mode, brush, this);
    }
  }

  // keybinds that apply when in edit mode
  handle_edit_keybind(evt) {
    if (evt.key === 'e' && !settings.pixel_only) {
      // toggle edit mode
      let toggleEdit = new ToggleEdit();
      actions.addFencedAction(toggleEdit);
      adjuster.preCompAdjust(canvas.segArray, current_highlight, edit_mode, brush, this);
    } else if (numChannels > 1 && evt.key === 'c') {
      // cycle forward one channel
      let action = new ChangeChannel(this, adjuster, this.channel + 1);
      actions.addFencedAction(action);
    } else if (numChannels > 1 && evt.key === 'C') {
      // cycle backward one channel
      let action = new ChangeChannel(this, adjuster, this.channel - 1);
      actions.addFencedAction(action);
    } else if (numFeatures > 1 && evt.key === 'f') {
      let changeFeature = new ChangeFeature(this, this.feature + 1);
      actions.addFencedAction(changeFeature);
    } else if (numFeatures > 1 && evt.key === 'F') {
      // cycle backward one feature
      let changeFeature = new ChangeFeature(this, this.feature - 1);
      actions.addFencedAction(changeFeature);
    } else if (evt.key === ']') {
      // increase edit_value up to max label + 1 (guaranteed unused)
      brush.value = Math.min(
        brush.value + 1,
        maxLabelsMap.get(this.feature) + 1
      );
      if (current_highlight) {
        adjuster.preCompAdjust(canvas.segArray, current_highlight, edit_mode, brush, this);
      }
      render_info_display();
    } else if (evt.key === '[') {
      // decrease edit_value, minimum 1
      brush.value -= 1;
      if (current_highlight) {
        adjuster.preCompAdjust(canvas.segArray, current_highlight, edit_mode, brush, this);
      }
      render_info_display();
    } else if (evt.key === 'x') {
      // turn eraser on and off
      brush.erase = !brush.erase;
      render_image_display();
    } else if (evt.key === 'p') {
      // color picker
      this.kind = Modes.prompt;
      this.action = 'pick_color';
      this.prompt = 'Click on a label to change the brush label to that label.';
      render_info_display();
    } else if (evt.key === 'r') {
      // conversion brush
      this.kind = Modes.prompt;
      this.action = 'pick_target';
      this.prompt = 'First, click on the label you want to overwrite.';
      brush.conv = true;
      render_image_display();
    } else if (evt.key === 't' && !rgb) {
      // prompt thresholding with bounding box
      this.kind = Modes.question;
      this.action = 'start_threshold';
      this.prompt = 'Click and drag to create a bounding box around the area you want to threshold.';
      brush.show = false;
      brush.clearView();
      render_image_display();
    }
  }

  // keybinds that apply in bulk mode, nothing selected
  handle_mode_none_keybind(evt) {
    if (evt.key === 'e' && !settings.label_only) {
      // toggle edit mode
      let toggleEdit = new ToggleEdit(this);
      actions.addFencedAction(toggleEdit);
      helper_brush_draw();
      adjuster.preCompAdjust(canvas.segArray, current_highlight, edit_mode, brush, this);
    } else if (numChannels > 1 && evt.key === 'c') {
      // cycle forward one channel
      let action = new ChangeChannel(this, adjuster, this.channel + 1);
      actions.addFencedAction(action);
    } else if (numChannels > 1 && evt.key === 'C') {
      // cycle backward one channel
      let action = new ChangeChannel(this, adjuster, this.channel - 1);
      actions.addFencedAction(action);
    } else if (numFeatures > 1 && evt.key === 'f') {
      // cycle forward one feature
      let action = new ChangeFeature(this, this.feature + 1);
      actions.addFencedAction(action);
    } else if (numFeatures > 1 && evt.key === 'F') {
      let action = new ChangeFeature(this, this.feature - 1);
      actions.addFencedAction(action);
    } else if (numFrames > 1 && evt.key === 'p') {
      // iou cell identity prediction
      this.kind = Modes.question;
      this.action = 'predict';
      this.prompt = 'Predict cell ids for zstack? / S=PREDICT THIS FRAME / SPACE=PREDICT ALL FRAMES / ESC=CANCEL PREDICTION';
      render_info_display();
    } else if (evt.key === '[' && this.highlighted_cell_one !== -1) {
      // cycle highlight to prev label, skipping 0
      let numLabels = maxLabelsMap.get(this.feature);
      this.highlighted_cell_one = (this.highlighted_cell_one + numLabels - 2).mod(numLabels) + 1;
      if (current_highlight) {
        adjuster.preCompAdjust(canvas.segArray, current_highlight, edit_mode, brush, this);
      }
    } else if (evt.key === ']' && this.highlighted_cell_one !== -1) {
      // cycle highlight to next label (skipping 0)
      let maxLabel = maxLabelsMap.get(this.feature);
      this.highlighted_cell_one = this.highlighted_cell_one.mod(maxLabel) + 1;
      if (current_highlight) {
        adjuster.preCompAdjust(canvas.segArray, current_highlight, edit_mode, brush, this);
      }
    }
  }

  // keybinds that apply in bulk mode, one selected
  handle_mode_single_keybind(evt) {
    if (evt.key === 'f') {
      // hole fill
      this.info = {
        label: this.info.label,
        frame: current_frame
      };
      this.kind = Modes.prompt;
      this.action = 'fill_hole';
      this.prompt = `Select hole to fill in cell ${this.info.label}`;
      render_info_display();
    } else if (evt.key === 'c') {
      // create new
      this.kind = Modes.question;
      this.action = 'create_new';
      this.prompt = 'CREATE NEW(S=SINGLE FRAME / SPACE=ALL SUBSEQUENT FRAMES / ESC=NO)';
      render_info_display();
    } else if (evt.key === 'x') {
      // delete label from frame
      this.kind = Modes.question;
      this.action = 'delete_mask';
      this.prompt = `delete label ${this.info.label} in frame ${this.info.frame}? ${answer}`;
      render_info_display();
    } else if (evt.key === '[') {
      // cycle highlight to prev label, skipping 0
      let numLabels = maxLabelsMap.get(this.feature);
      this.highlighted_cell_one = (this.highlighted_cell_one + numLabels - 2).mod(numLabels) + 1;
      // clear info but show new highlighted cell
      const tempHighlight = this.highlighted_cell_one;
      this.clear();
      this.highlighted_cell_one = tempHighlight;
      if (current_highlight) {
        adjuster.preCompAdjust(canvas.segArray, current_highlight, edit_mode, brush, this);
      }
    } else if (evt.key === ']') {
      // cycle highlight to next label
      let maxLabel = maxLabelsMap.get(this.feature);
      this.highlighted_cell_one = this.highlighted_cell_one.mod(maxLabel) + 1;
      // clear info but show new highlighted cell
      const tempHighlight = this.highlighted_cell_one;
      this.clear();
      this.highlighted_cell_one = tempHighlight;
      if (current_highlight) {
        adjuster.preCompAdjust(canvas.segArray, current_highlight, edit_mode, brush, this);
      }
    }
  }

  // keybinds that apply in bulk mode, two selected
  handle_mode_multiple_keybind(evt) {
    if (evt.key === 'r') {
      // replace
      this.kind = Modes.question;
      this.action = 'replace';
      this.prompt = ('Replace ' + this.info.label_2 + ' with ' + this.info.label_1 +
        '? // SPACE = Replace in all frames / S = Replace in this frame only / ESC = Cancel replace');
      render_info_display();
    } else if (evt.key === 's') {
      // swap
      this.kind = Modes.question;
      this.action = 'swap_cells';
      this.prompt = 'SPACE = SWAP IN ALL FRAMES / S = SWAP IN THIS FRAME ONLY / ESC = CANCEL SWAP';
      render_info_display();
    } else if (evt.key === 'w' && !rgb) {
      // watershed
      this.kind = Modes.question;
      this.action = 'watershed';
      this.prompt = `Perform watershed to split ${this.info.label_1}? ${answer}`;
      render_info_display();
    }
  }

  // keybinds that apply in bulk mode, answering question/prompt
  handle_mode_question_keybind(evt) {
    if (evt.key === ' ') {
      if (this.action === 'flood_contiguous') {
        action(this.action, this.info);
      } else if (this.action === 'trim_pixels') {
        action(this.action, this.info);
      } else if (this.action === 'create_new') {
        action('new_cell_stack', this.info);
      } else if (this.action === 'delete_mask') {
        action(this.action, this.info);
      } else if (this.action === 'predict') {
        action('predict_zstack', this.info);
      } else if (this.action === 'replace') {
        if (this.info.label_1 !== this.info.label_2) {
          action(this.action, {
            label_1: this.info.label_1,
            label_2: this.info.label_2
          });
        }
      } else if (this.action === 'swap_cells') {
        if (this.info.label_1 !== this.info.label_2) {
          action('swap_all_frame', {
            label_1: this.info.label_1,
            label_2: this.info.label_2
          });
        }
      } else if (this.action === 'watershed') {
        if (this.info.label_1 === this.info.label_2 &&
            this.info.frame_1 === this.info.frame_2) {
          this.info.frame = this.info.frame_1;
          this.info.label = this.info.label_1;
          delete this.info.frame_1;
          delete this.info.frame_2;
          delete this.info.label_1;
          delete this.info.label_2;
          action(this.action, this.info);
        }
      }
      this.clear();
    } else if (evt.key === 's') {
      if (this.action === 'create_new') {
        action('new_single_cell', this.info);
      } else if (this.action === 'predict') {
        action('predict_single', { frame: current_frame });
      } else if (this.action === 'replace') {
        if (this.info.label_1 !== this.info.label_2) {
          action('replace_single', {
            label_1: this.info.label_1,
            label_2: this.info.label_2
          });
        }
      } else if (this.action === 'swap_cells') {
        if (this.info.label_1 !== this.info.label_2 &&
            this.info.frame_1 === this.info.frame_2) {
          action('swap_single_frame', {
            label_1: this.info.label_1,
            label_2: this.info.label_2,
            frame: this.info.frame_1
          });
        }
      }
      this.clear();
    }
  }

  // handle all keypresses
  handle_key(evt) {
    // universal keybinds always apply
    // keys a, d, left arrow, right arrow, ESC, h
    // are reserved for universal keybinds
    this.handle_universal_keybind(evt);
    if (edit_mode) {
      this.handle_universal_edit_keybind(evt);
    }
    if (edit_mode && this.kind === Modes.none) {
      this.handle_edit_keybind(evt);
    } else if (!edit_mode && this.kind === Modes.none) {
      this.handle_mode_none_keybind(evt);
    } else if (!edit_mode && this.kind === Modes.single) {
      this.handle_mode_single_keybind(evt);
    } else if (!edit_mode && this.kind === Modes.multiple) {
      this.handle_mode_multiple_keybind(evt);
    } else if (!edit_mode && this.kind === Modes.question) {
      this.handle_mode_question_keybind(evt);
    }
  }

  handle_draw() {
    if (canvas.trace.length !== 0) {
      action('handle_draw', {
        trace: JSON.stringify(canvas.trace), // stringify array so it doesn't get messed up
        target_value: brush.target, // value that we're overwriting
<<<<<<< HEAD
        brush_value: brush.value, // we don't update with edit_value, etc each time they change
=======
        brush_value: brush.value, // we don't update caliban with edit_value, etc each time they change
>>>>>>> 562536a1
        brush_size: brush.size, // so we need to pass them in as args
        erase: (brush.erase && !brush.conv),
        frame: current_frame
      });
    }
    canvas.clearTrace();
    if (this.kind !== Modes.drawing) {
      this.clear();
    }
  }

  handle_threshold() {
    const thresholdStartY = brush.threshY;
    const thresholdStartX = brush.threshX;
    const thresholdEndX = canvas.imgX;
    const thresholdEndY = canvas.imgY;

    if (thresholdStartY !== thresholdEndY &&
        thresholdStartX !== thresholdEndX) {
      action('threshold', {
        y1: thresholdStartY,
        x1: thresholdStartX,
        y2: thresholdEndY,
        x2: thresholdEndX,
        frame: current_frame,
        label: maxLabelsMap.get(this.feature) + 1
      });
    }
    this.clear();
    render_image_display();
  }

  // TODO: canvas.click(evt, mode) ?
  handle_mode_none_click(evt) {
    if (evt.altKey) {
      // alt+click
      this.kind = Modes.question;
      this.action = 'flood_contiguous';
      this.info = {
        label: canvas.label,
        frame: current_frame,
        x_location: canvas.imgX,
        y_location: canvas.imgY
      };
      this.prompt = 'SPACE = FLOOD SELECTED CELL WITH NEW LABEL / ESC = CANCEL';
      this.highlighted_cell_one = canvas.label;
    } else if (evt.shiftKey) {
      // shift+click
      this.kind = Modes.question;
      this.action = 'trim_pixels';
      this.info = {
        label: canvas.label,
        frame: current_frame,
        x_location: canvas.imgX,
        y_location: canvas.imgY
      };
      this.prompt = 'SPACE = TRIM DISCONTIGUOUS PIXELS FROM CELL / ESC = CANCEL';
      this.highlighted_cell_one = canvas.label;
    } else {
      // normal click
      this.kind = Modes.single;
      this.info = {
        label: canvas.label,
        frame: current_frame
      };
      this.highlighted_cell_one = canvas.label;
      this.highlighted_cell_two = -1;
      canvas.storedClickX = canvas.imgX;
      canvas.storedClickY = canvas.imgY;
    }
  }

  handle_mode_prompt_click(evt) {
    if (this.action === 'fill_hole' && canvas.label === 0) {
      this.info = {
        label: this.info.label,
        frame: current_frame,
        x_location: canvas.imgX,
        y_location: canvas.imgY
      };
      action(this.action, this.info);
      this.clear();
    } else if (this.action === 'pick_color' && canvas.label !== 0 &&
               canvas.label !== brush.target) {
      brush.value = canvas.label;
      if (brush.target !== 0) {
        this.prompt = `Now drawing over label ${brush.target} with label ${brush.value}. Use ESC to leave this mode.`;
        this.kind = Modes.drawing;
        adjuster.preCompAdjust(canvas.segArray, current_highlight, edit_mode, brush, this);
      } else {
        this.clear();
      }
    } else if (this.action === 'pick_target' && canvas.label !== 0) {
      brush.target = canvas.label;
      this.action = 'pick_color';
      this.prompt = 'Click on the label you want to draw with, or press "n" to draw with an unused label.';
      render_info_display();
    }
  }

  // TODO: storedClick1 and storedClick2? not a huge fan of the
  // current way click locations get stored in mode object
  handle_mode_single_click(evt) {
    this.kind = Modes.multiple;

    this.highlighted_cell_one = this.info.label;
    this.highlighted_cell_two = canvas.label;

    this.info = {
      label_1: this.info.label,
      label_2: canvas.label,
      frame_1: this.info.frame,
      frame_2: current_frame,
      x1_location: canvas.storedClickX,
      y1_location: canvas.storedClickY,
      x2_location: canvas.imgX,
      y2_location: canvas.imgY
    };
  }

  handle_mode_multiple_click(evt) {
    this.highlighted_cell_one = this.info.label_1;
    this.highlighted_cell_two = canvas.label;
    this.info = {
      label_1: this.info.label_1,
      label_2: canvas.label,
      frame_1: this.info.frame_1,
      frame_2: current_frame,
      x1_location: canvas.storedClickX,
      y1_location: canvas.storedClickY,
      x2_location: canvas.imgX,
      y2_location: canvas.imgY
    };
  }

  // TODO: lots of objects being used here, would be great to disentangle
  // or at least move out of Mode class--should act on mode object and others
  // but not sure this makes sense as a Mode method
  click(evt) {
    if (this.kind === Modes.prompt) {
      // hole fill or color picking options
      this.handle_mode_prompt_click(evt);
    } else if (canvas.label === 0) {
      // same as ESC
      this.clear();
    } else if (this.kind === Modes.none) {
      // if nothing selected: shift-, alt-, or normal click
      this.handle_mode_none_click(evt);
      if (current_highlight) {
        adjuster.preCompAdjust(canvas.segArray, current_highlight, edit_mode, brush, this);
      } else {
        render_info_display();
      }
    } else if (this.kind === Modes.single) {
      // one label already selected
      this.handle_mode_single_click(evt);
      if (current_highlight) {
        adjuster.preCompAdjust(canvas.segArray, current_highlight, edit_mode, brush, this);
      } else {
        render_info_display();
      }
    } else if (this.kind  === Modes.multiple) {
      // two labels already selected, reselect second label
      this.handle_mode_multiple_click(evt);
      if (current_highlight) {
        adjuster.preCompAdjust(canvas.segArray, current_highlight, edit_mode, brush, this);
      } else {
        render_info_display();
      }
    }
  }

  // shows up in info display as text for "state:"
  render() {
    if (this.kind === Modes.none) {
      return '';
    }
    if (this.kind === Modes.single) {
      return `SELECTED ${this.info.label}`;
    }
    if (this.kind === Modes.multiple) {
      return `SELECTED ${this.info.label_1}, ${this.info.label_2}`;
    }
    if (this.kind === Modes.question || this.kind === Modes.prompt || this.kind === Modes.drawing) {
      return this.prompt;
    }
  }
}

const Modes = Object.freeze({
  none: 1,
  single: 2,
  multiple: 3,
  question: 4,
  info: 5,
  prompt: 6,
  drawing: 7
});

const padding = 5;

const maxLabelsMap = new Map();

let rgb;
let inputBucket;
let outputBucket;

var rendering_raw = false;
var display_labels;

var current_frame = 0;
var current_highlight = true;
var numFrames;
var numFeatures;
var numChannels;
var tracks;
var mode = new Mode(Modes.none, {});
var edit_mode;
var answer = '(SPACE=YES / ESC=NO)';
var project_id;

var tracks;

var brush;
var adjuster;
var cursor;
var canvas;
var actions;

/**
 * Delays an event callback to prevent calling the callback too frequently.
 */
const waitForFinalEvent = (function () {
  var timers = {};
  return function (callback, ms, uniqueId) {
    if (!uniqueId) {
      uniqueId = "Don't call this twice without a uniqueId";
    }
    if (timers[uniqueId]) {
      clearTimeout(timers[uniqueId]);
    }
    timers[uniqueId] = setTimeout(callback, ms);
  };
})();

/**
 * Calculate the maximum width of the canvas display area.
 * The canvas only shares width with the table display on its left.
 */
const _calculateMaxWidth = () => {
  const mainSection = window.getComputedStyle(
    document.getElementsByTagName('main')[0]
  );
  const tableColumn = window.getComputedStyle(
    document.getElementById('table-col')
  );
  const canvasColumn = window.getComputedStyle(
    document.getElementById('canvas-col')
  );
  const maxWidth = Math.floor(
    document.getElementsByTagName('main')[0].clientWidth -
    parseInt(mainSection.marginTop) -
    parseInt(mainSection.marginBottom) -
    document.getElementById('table-col').clientWidth -
    parseFloat(tableColumn.paddingLeft) -
    parseFloat(tableColumn.paddingRight) -
    parseFloat(tableColumn.marginLeft) -
    parseFloat(tableColumn.marginRight) -
    parseFloat(canvasColumn.paddingLeft) -
    parseFloat(canvasColumn.paddingRight) -
    parseFloat(canvasColumn.marginLeft) -
    parseFloat(canvasColumn.marginRight)
  );
  return maxWidth;
}

/**
 * Calculate the maximum height for the canvas display area,
 * leaving space for navbar, instructions pane, and footer.
 */
const _calculateMaxHeight = () => {
  const mainSection = window.getComputedStyle(
    document.getElementsByTagName('main')[0]
  );
  // leave space for navbar, instructions pane, and footer
  const maxHeight = Math.floor(
    (
      (
        window.innerHeight ||
        document.documentElement.clientHeight ||
        document.body.clientHeight
      ) -
      parseInt(mainSection.marginTop) -
      parseInt(mainSection.marginBottom) -
      document.getElementsByClassName('page-footer')[0].clientHeight -
      document.getElementsByClassName('collapsible')[0].clientHeight -
      document.getElementsByClassName('navbar-fixed')[0].clientHeight
    )
  );
  return maxHeight;
}

function upload_file(cb) {
  $.ajax({
    type: 'POST',
<<<<<<< HEAD
    url: `${document.location.origin}/upload_file/${project_id}`,
    async: true
  }).done(cb);
}

function download_file(cb) {
  window.location = `/downloadproject/${project_id}`;
=======
    url: `${document.location.origin}/upload_file/${outputBucket}/${project_id}`,
    async: true
  }).done(cb);
>>>>>>> 562536a1
}

function changeZoom(dzoom) {
  zoom = new Zoom(canvas, dzoom);
  updateMousePos(canvas.rawX, canvas.rawY);
  actions.addAction(zoom);
  render_image_display();
}

function render_highlight_info() {
  const highlightText = (current_highlight) ? 'ON' : 'OFF';
  let currentlyHighlighted = 'none';
  if (current_highlight) {
    if (edit_mode) {
      currentlyHighlighted = (brush.value > 0) ? brush.value : '-';
    } else {
      if (mode.highlighted_cell_one !== -1) {
        if (mode.highlighted_cell_two !== -1) {
          currentlyHighlighted = `${mode.highlighted_cell_one}, ${mode.highlighted_cell_two}`;
        } else {
          currentlyHighlighted = mode.highlighted_cell_one;
        }
      }
    }
  }
  document.getElementById('highlight').innerHTML = highlightText;
  document.getElementById('currently_highlighted').innerHTML = currentlyHighlighted;
}

function render_edit_info() {
  const editModeText = (edit_mode) ? 'paint mode' : 'whole-label mode';
  document.getElementById('edit_mode').innerHTML = editModeText;

  const rowVisibility = (edit_mode) ? 'visible' : 'hidden';
  document.getElementById('edit_brush_row').style.visibility = rowVisibility;
  document.getElementById('brush_label_row').style.visibility = rowVisibility;
  document.getElementById('edit_erase_row').style.visibility = rowVisibility;

  if (edit_mode) {
    document.getElementById('edit_brush').innerHTML = brush.size;

    const editLabelText = (brush.value > 0) ? brush.value : '-';
    document.getElementById('brush_label').innerHTML = editLabelText;

    const editEraseText = (brush.erase && !brush.conv) ? 'ON' : 'OFF';
    document.getElementById('edit_erase').innerHTML = editEraseText;
  }
}

function render_cell_info() {
  if (canvas.label !== 0) {
    document.getElementById('label').innerHTML = canvas.label;
    const track = tracks[mode.feature][canvas.label.toString()];
    document.getElementById('slices').textContent = track.slices.toString();
  } else {
    document.getElementById('label').innerHTML = '';
    document.getElementById('slices').textContent = '';
  }
}

// updates html display of side info panel
function render_info_display() {
  // always show current frame, feature, channel
  document.getElementById('frame').innerHTML = current_frame;
  document.getElementById('feature').innerHTML = mode.feature;
  document.getElementById('channel').innerHTML = mode.channel;
  document.getElementById('zoom').innerHTML = `${canvas.zoom}%`;

  const displayedX = `${Math.floor(canvas.sx)}-${Math.ceil(canvas.sx + canvas.sWidth)}`;
  document.getElementById('displayedX').innerHTML = displayedX;

  const displayedY = `${Math.floor(canvas.sy)}-${Math.ceil(canvas.sy + canvas.sHeight)}`
  document.getElementById('displayedY').innerHTML = displayedY;

  render_highlight_info();

  render_edit_info();

  render_cell_info();

  // always show 'state'
  document.getElementById('mode').innerHTML = mode.render();
}

function render_edit_image(ctx) {
  if (rgb && rendering_raw) {
    render_raw_image(ctx);
  } else if (!rgb && !display_labels) {
    this.canvas.drawImage(ctx, adjuster.preCompRaw, padding);
  } else {
    this.canvas.drawImage(ctx, adjuster.postCompImg, padding);
  }
  ctx.save();
  const region = new Path2D();
  region.rect(padding, padding, canvas.scaledWidth, canvas.scaledHeight);
  ctx.clip(region);
  ctx.imageSmoothingEnabled = true;

  // draw brushview on top of cells/annotations
  brush.draw(ctx, canvas);

  ctx.restore();
}

function render_raw_image(ctx) {
  this.canvas.drawImage(ctx, adjuster.contrastedRaw, padding);
}

function render_annotation_image(ctx) {
  if (rgb && !display_labels) {
    this.canvas.drawImage(ctx, adjuster.postCompImg, padding);
  } else {
    this.canvas.drawImage(ctx, adjuster.preCompSeg, padding);
  }
}

function render_image_display() {
  const ctx = document.getElementById('canvas').getContext('2d');
  ctx.imageSmoothingEnabled = false;
  // TODO: is there a corresponding ctx.restore to match this ctx.save?
  ctx.save();
  ctx.clearRect(
    0, 0,
    2 * padding + canvas.scaledWidth,
    2 * padding + canvas.scaledHeight
  );

  if (edit_mode) {
    // edit mode (annotations overlaid on raw + brush preview)
    render_edit_image(ctx);
  } else if (rendering_raw) {
    // draw raw image
    render_raw_image(ctx);
  } else {
    // draw annotations
    render_annotation_image(ctx);
  }
  canvas.drawBorders(ctx);
  render_info_display();
}

<<<<<<< HEAD
=======

function loadFile(file, rgb = false, cb) {
  $.ajax({
    type: 'POST',
    url: `${document.location.origin}/load/${inputBucket}/${file}?rgb=${rgb}`,
    async: true
  }).done(cb);
}

>>>>>>> 562536a1
/**
 * Calculate available space and how much to scale x and y to fill it
 * @param {*} rawDims the raw dimensions of the input image.
 */
function setCanvasDimensions(rawDims) {
  const maxWidth = _calculateMaxWidth()
  const maxHeight = _calculateMaxHeight()

  const scaleX = maxWidth / rawDims[0];
  const scaleY = maxHeight / rawDims[1];

  // pick scale that accomodates both dimensions; can be less than 1
  const scale = Math.min(scaleX, scaleY);

  canvas.zoom = 100;
  canvas.scale = scale;
  canvas.setBorders(padding);

  // set canvases size according to scale
  document.getElementById('canvas').width = canvas.scaledWidth + 2 * padding;
  document.getElementById('canvas').height = canvas.scaledHeight + 2 * padding;
}

// adjust contrast, brightness, or zoom upon mouse scroll
function handleScroll(evt) {
  const canEdit = (rendering_raw || edit_mode || (rgb && !display_labels));
  if (evt.altKey) {
    changeZoom(Math.sign(evt.deltaY));
  } else if (canEdit && !evt.shiftKey) {
    let changeContrast = new ChangeContrast(adjuster, evt.deltaY);
    actions.addAction(changeContrast);
  } else if (canEdit && evt.shiftKey) {
    // shift + scroll causes horizontal scroll on mice wheels, but not trackpads
    let delta = evt.deltaY === 0 ? evt.deltaX : evt.deltaY;
    let changeBrightness = new ChangeBrightness(adjuster, delta);
    actions.addAction(changeBrightness);
  }
}

// handle pressing mouse button (treats this as the beginning
// of click&drag, since clicks are handled by Mode.click)
function handleMousedown(evt) {
  canvas.isPressed = true;
  // TODO: refactor "mousedown + mousemove" into ondrag?
  if (canvas.isSpacedown) return; // panning
  if (mode.kind === Modes.prompt) return; // turning on conv mode
  if (!edit_mode) return; // only draw in edit mode
  if (!brush.show) { // draw thresholding box
    brush.threshX = canvas.imgX;
    brush.threshY = canvas.imgY;
  } else {
    canvas.trace.push([canvas.imgY, canvas.imgX]);
  }
}

function helper_brush_draw() {
  if (canvas.isCursorPressed() && !canvas.isSpacedown) {
    // update mouse_trace, but not if turning on conv brush
    if (mode.kind !== Modes.prompt) {
      canvas.trace.push([canvas.imgY, canvas.imgX]);
    }
  } else {
    brush.clearView();
  }
  brush.addToView();
}

// input will typically be evt.offsetX, evt.offsetY (mouse events)
function updateMousePos(x, y) {
  const oldImgX = canvas.imgX;
  const oldImgY = canvas.imgY;

  canvas.updateCursorPosition(x, y);

  // if cursor has actually changed location in image
  if (oldImgX !== canvas.imgX || oldImgY !== canvas.imgY) {
    brush.x = canvas.imgX;
    brush.y = canvas.imgY;
    // update brush preview
    if (edit_mode) {
      // brush's canvas is keeping track of the brush
      if (brush.show) {
        helper_brush_draw();
      } else {
        brush.boxView();
      }
      render_image_display();
    }
  }
}

// handles mouse movement, whether or not mouse button is held down
function handleMousemove(evt) {
  if (canvas.isCursorPressed() && canvas.isSpacedown) {
    // get the old values to see if rendering is reqiured.
    const oldX = canvas.sx;
    const oldY = canvas.sy;

    const zoom = 100 / (canvas.zoom * canvas.scale)
    pan = new Pan(canvas, evt.movementX * zoom, evt.movementY * zoom);
    actions.addAction(pan);
    if (canvas.sx !== oldX || canvas.sy !== oldY) {
      render_image_display();
    }
  }
  updateMousePos(evt.offsetX, evt.offsetY);
  render_info_display();
}

// handles end of click&drag (different from click())
function handleMouseup() {
  canvas.isPressed = false;
  if (!canvas.isSpacedown
      && mode.kind !== Modes.prompt
      && edit_mode) {
    if (!brush.show) {
      mode.handle_threshold();
    } else if (canvas.inRange()) {
<<<<<<< HEAD
      // send click&drag coordinates to label.py to update annotations
=======
      // send click&drag coordinates to caliban.py to update annotations
>>>>>>> 562536a1
      mode.handle_draw();
    }
    brush.refreshView();
  }
}

function handlePayload(payload) {
  if (payload.error) {
    alert(payload.error);
  }
  if (payload.imgs) {
    // load new value of seg_array
    // array of arrays, contains annotation data for frame
    if (Object.prototype.hasOwnProperty.call(payload.imgs, 'seg_arr')) {
      canvas.segArray = payload.imgs.seg_arr;
<<<<<<< HEAD
    }

    if (Object.prototype.hasOwnProperty.call(payload.imgs, 'segmented')) {
      adjuster.segLoaded = false;
      adjuster.segImage.src = payload.imgs.segmented;
    }
=======
    }

    if (Object.prototype.hasOwnProperty.call(payload.imgs, 'segmented')) {
      adjuster.segLoaded = false;
      adjuster.segImage.src = payload.imgs.segmented;
    }

    if (Object.prototype.hasOwnProperty.call(payload.imgs, 'raw')) {
      adjuster.rawLoaded = false;
      adjuster.rawImage.src = payload.imgs.raw;
    }
  }
  if (payload.tracks) {
    tracks = payload.tracks;
    // update maxLabelsMap when we get new track info
    for (let i = 0; i < Object.keys(tracks).length; i++) {
      const key = Object.keys(tracks)[i]; // the keys are strings
      if (Object.keys(tracks[key]).length > 0) {
        // use i as key in this map because it is an int, mode.feature is also int
        maxLabelsMap.set(i, Math.max(...Object.keys(tracks[key]).map(Number)));
      } else {
        // if no labels in feature, explicitly set max label to 0
        maxLabelsMap.set(i, 0);
      }
    }
  }
  if (payload.tracks || payload.imgs) {
    render_image_display();
  }
}

function action(action, info) {
  backendAction = new BackendAction(action, info);
  actions.addFencedAction(backendAction);
}

function undo() {
  actions.undo();
  mode.clear();
  updateMousePos(canvas.rawX, canvas.rawY);
  render_image_display();
}

function redo() {
  actions.redo();
  mode.clear();
  updateMousePos(canvas.rawX, canvas.rawY);
  render_image_display();
}

function displayUndoRedo() {
  let canvasElement = document.getElementById('canvas');
  let undoButton = document.getElementById('undo');
  undoButton.hidden = false;
  undoButton.style.width = canvasElement.width / 2 + 'px';
  
  let redoButton = document.getElementById('redo');
  redoButton.hidden = false;
  redoButton.style.width = canvasElement.width / 2 + 'px';
}

function startCaliban(settings) {
  inputBucket = settings.input_bucket;
  outputBucket = settings.output_bucket;
  rgb = settings.rgb;
  display_labels = !settings.rgb;
  edit_mode = (settings.pixel_only && !settings.label_only);

  // disable scrolling from scrolling around on page (it should just control brightness)
  document.addEventListener('wheel', (event) => {
    if (canvas.onCanvas) event.preventDefault();
  }, { passive: false });

  // disable space and up/down keys from moving around on page
  document.addEventListener('keydown', (event) => {
    if (event.key === ' ') {
      event.preventDefault();
    } else if (event.key === 'ArrowUp') {
      event.preventDefault();
    } else if (event.key === 'ArrowDown') {
      event.preventDefault();
    }
  });

  loadFile(settings.filename, settings.rgb, (payload) => {
    numFrames = payload.numFrames;
    numFeatures = payload.numFeatures;
    numChannels = payload.numChannels;
    project_id = payload.project_id;

    const rawWidth = payload.dimensions[0];
    const rawHeight = payload.dimensions[1];

    canvas = new CanvasState(rawWidth, rawHeight, 1, padding);
    actions = new History();

    window.addEventListener('keydown', (e) => {
      if (e.key === ' ') {
        canvas.isSpacedown = true;
      }
    }, false);
    window.addEventListener('keyup', (e) => {
      if (e.key === ' ') {
        canvas.isSpacedown = false;
      }
    }, false);

    tracks = payload.tracks; // tracks payload is dict
>>>>>>> 562536a1

    if (Object.prototype.hasOwnProperty.call(payload.imgs, 'raw')) {
      adjuster.rawLoaded = false;
      adjuster.rawImage.src = payload.imgs.raw;
    }
  }
  if (payload.tracks) {
    tracks = payload.tracks;
    // update maxLabelsMap when we get new track info
    for (let i = 0; i < Object.keys(tracks).length; i++) {
      const key = Object.keys(tracks)[i]; // the keys are strings
      if (Object.keys(tracks[key]).length > 0) {
        // use i as key in this map because it is an int, mode.feature is also int
        maxLabelsMap.set(i, Math.max(...Object.keys(tracks[key]).map(Number)));
      } else {
        // if no labels in feature, explicitly set max label to 0
        maxLabelsMap.set(i, 0);
      }
    }
  }
  if (payload.tracks || payload.imgs) {
    render_image_display();
  }
}

function action(action, info) {
  backendAction = new BackendAction(action, info);
  actions.addFencedAction(backendAction);
}

function undo() {
  actions.undo();
  mode.clear();
  updateMousePos(canvas.rawX, canvas.rawY);
  render_image_display();
}

function redo() {
  actions.redo();
  mode.clear();
  updateMousePos(canvas.rawX, canvas.rawY);
  render_image_display();
}

<<<<<<< HEAD
function displayUndoRedo() {
  let canvasElement = document.getElementById('canvas');
  let undoButton = document.getElementById('undo');
  undoButton.hidden = false;
  undoButton.style.width = canvasElement.width / 2 + 'px';

  let redoButton = document.getElementById('redo');
  redoButton.hidden = false;
  redoButton.style.width = canvasElement.width / 2 + 'px';
}

function loadS3File(file, settings) {
  let rgb = settings?.rgb; // what is the default? null, undefined, false?
  $.ajax({
    type: 'POST',
    url: `${document.location.origin}/createproject?source=s3&path=${file}&rgb=${rgb}`,
    async: true
  }).done((payload) => {window.location = `/project/${payload.projectId}`;} );
}

function getProject(projectId, rgb, cb) {
  $.ajax({
    type: 'GET',
    url: `${document.location.origin}/getproject/${projectId}?rgb=${rgb}`,
    async: true
  }).done(cb);
}

function handleFirstPayload(payload) {
  current_frame = payload.frame;
  numFrames = payload.numFrames;
  numFeatures = payload.numFeatures;
  numChannels = payload.numChannels;
  project_id = payload.project_id;

  const rawWidth = payload.dimensions[0];
  const rawHeight = payload.dimensions[1];

  canvas = new CanvasState(rawWidth, rawHeight, 1, padding);
  actions = new History();
  actions.initializeHistory(payload.actionFrames);

  window.addEventListener('keydown', (e) => {
    if (e.key === ' ') {
      canvas.isSpacedown = true;
    }
  }, false);
  window.addEventListener('keyup', (e) => {
    if (e.key === ' ') {
      canvas.isSpacedown = false;
    }
  }, false);

  tracks = payload.tracks; // tracks payload is dict

  // for each feature, get list of cell labels that are in that feature
  // (each is a key in that dict), cast to numbers, then get the maximum
  // value from each array and store it in a map
  for (let i = 0; i < Object.keys(tracks).length; i++) {
    const key = Object.keys(tracks)[i]; // the keys are strings
    if (Object.keys(tracks[key]).length > 0) {
      // use i as key in this map because it is an int, mode.feature is also int
      maxLabelsMap.set(i, Math.max(...Object.keys(tracks[key]).map(Number)));
    } else {
      // if no labels in feature, explicitly set max label to 0
      maxLabelsMap.set(i, 0);
=======
    // define image onload cascade behavior, need rawHeight and rawWidth first
    adjuster = new ImageAdjuster(rawWidth, rawHeight, rgb, numChannels);

    adjuster.rawImage.onload = () => adjuster.contrastRaw();
    adjuster.segImage.onload = () => adjuster.preCompAdjust(canvas.segArray, current_highlight, edit_mode, brush, mode);
    if (rgb) {
      adjuster.contrastedRaw.onload = () => adjuster.rawAdjust(canvas.segArray, current_highlight, edit_mode, brush, mode);
      adjuster.preCompSeg.onload = () => adjuster.segAdjust(canvas.segArray, current_highlight, edit_mode, brush, mode);
    } else {
      adjuster.contrastedRaw.onload = () => adjuster.preCompRawAdjust();
      adjuster.preCompRaw.onload = () => adjuster.rawAdjust(canvas.segArray, current_highlight, edit_mode, brush, mode);
      adjuster.preCompSeg.onload = () => adjuster.segAdjust(canvas.segArray, current_highlight, edit_mode, brush, mode);
      adjuster.compositedImg.onload = () => adjuster.postCompAdjust(canvas.segArray, edit_mode, brush, current_highlight);
>>>>>>> 562536a1
    }
  }

  brush = new Brush(rawHeight, rawWidth, padding);

  // define image onload cascade behavior, need rawHeight and rawWidth first
  adjuster = new ImageAdjuster(rawWidth, rawHeight, rgb, numChannels);

  adjuster.rawImage.onload = () => adjuster.contrastRaw();
  adjuster.segImage.onload = () => adjuster.preCompAdjust(canvas.segArray, current_highlight, edit_mode, brush, mode);
  if (rgb) {
    adjuster.contrastedRaw.onload = () => adjuster.rawAdjust(canvas.segArray, current_highlight, edit_mode, brush, mode);
    adjuster.preCompSeg.onload = () => adjuster.segAdjust(canvas.segArray, current_highlight, edit_mode, brush, mode);
  } else {
    adjuster.contrastedRaw.onload = () => adjuster.preCompRawAdjust();
    adjuster.preCompRaw.onload = () => adjuster.rawAdjust(canvas.segArray, current_highlight, edit_mode, brush, mode);
    adjuster.preCompSeg.onload = () => adjuster.segAdjust(canvas.segArray, current_highlight, edit_mode, brush, mode);
    adjuster.compositedImg.onload = () => adjuster.postCompAdjust(canvas.segArray, edit_mode, brush, current_highlight);
  }

<<<<<<< HEAD
  adjuster.postCompImg.onload = render_image_display;

  document.addEventListener('mouseup', (e) => handleMouseup(e));

  setCanvasDimensions(payload.dimensions);
=======
    // resize the canvas every time the window is resized
    window.addEventListener('resize', function() {
      waitForFinalEvent(() => {
        mode.clear();
        setCanvasDimensions(payload.dimensions);
        brush.refreshView();
        displayUndoRedo();
      }, 500, 'canvasResize');
    });

    window.addEventListener('keydown', (evt) => {
      mode.handle_key(evt);
    }, false);

    const canvasElement = document.getElementById('canvas');
    // bind click on canvas
    canvasElement.addEventListener('click', (evt) => {
      if (!canvas.isSpacedown && (!edit_mode || mode.kind === Modes.prompt)) {
        mode.click(evt);
      }
    });
>>>>>>> 562536a1

  // resize the canvas every time the window is resized
  window.addEventListener('resize', function() {
    waitForFinalEvent(() => {
      mode.clear();
      setCanvasDimensions(payload.dimensions);
      brush.refreshView();
      displayUndoRedo();
    }, 500, 'canvasResize');
  });

  window.addEventListener('keydown', (evt) => {
    mode.handle_key(evt);
  }, false);

  const canvasElement = document.getElementById('canvas');
  // bind click on canvas
  canvasElement.addEventListener('click', (evt) => {
    if (!canvas.isSpacedown && (!edit_mode || mode.kind === Modes.prompt)) {
      mode.click(evt);
    }
  });

  // bind scroll wheel, change contrast of raw when scrolled
  canvasElement.addEventListener('wheel', (e) => handleScroll(e));

  // mousedown for click&drag/handle_draw DIFFERENT FROM CLICK
  canvasElement.addEventListener('mousedown', (e) => handleMousedown(e));

  // bind mouse movement
  canvasElement.addEventListener('mousemove', (e) => handleMousemove(e));

  // add flag for when cursor in on the canvas
  canvasElement.onmouseover = () => {
    canvas.onCanvas = true;
  }
  canvasElement.onmouseout = () => {
    canvas.onCanvas = false;
  }

<<<<<<< HEAD
  // Load images and seg_array from payload
  canvas.segArray = payload.imgs.seg_arr;
  adjuster.rawLoaded = false;
  adjuster.segLoaded = false;
  adjuster.segImage.src = payload.imgs.segmented;
  adjuster.rawImage.src = payload.imgs.raw;

  displayUndoRedo();
}

function startDeepCellLabel(projectId, settings) {
  rgb = settings.rgb;
  display_labels = !settings.rgb;
  edit_mode = !settings.label_only;

  // disable scrolling from scrolling around on page (it should just control brightness)
  document.addEventListener('wheel', (event) => {
    if (canvas.onCanvas) event.preventDefault();
  }, { passive: false });

  // disable space and up/down keys from moving around on page
  document.addEventListener('keydown', (event) => {
    if (event.key === ' ') {
      event.preventDefault();
    } else if (event.key === 'ArrowUp') {
      event.preventDefault();
    } else if (event.key === 'ArrowDown') {
      event.preventDefault();
    }
=======
    // add flag for when cursor in on the canvas
    canvasElement.onmouseover = () => {
      canvas.onCanvas = true;
    }
    canvasElement.onmouseout = () => {
      canvas.onCanvas = false;
    }

    // Load images and seg_array from payload
    canvas.segArray = payload.imgs.seg_arr;
    adjuster.rawLoaded = false;
    adjuster.segLoaded = false;
    adjuster.segImage.src = payload.imgs.segmented;
    adjuster.rawImage.src = payload.imgs.raw;

    displayUndoRedo();
>>>>>>> 562536a1
  });

  getProject(projectId, rgb, handleFirstPayload);
}<|MERGE_RESOLUTION|>--- conflicted
+++ resolved
@@ -376,11 +376,7 @@
       action('handle_draw', {
         trace: JSON.stringify(canvas.trace), // stringify array so it doesn't get messed up
         target_value: brush.target, // value that we're overwriting
-<<<<<<< HEAD
         brush_value: brush.value, // we don't update with edit_value, etc each time they change
-=======
-        brush_value: brush.value, // we don't update caliban with edit_value, etc each time they change
->>>>>>> 562536a1
         brush_size: brush.size, // so we need to pass them in as args
         erase: (brush.erase && !brush.conv),
         frame: current_frame
@@ -686,19 +682,13 @@
 function upload_file(cb) {
   $.ajax({
     type: 'POST',
-<<<<<<< HEAD
-    url: `${document.location.origin}/upload_file/${project_id}`,
-    async: true
-  }).done(cb);
-}
-
-function download_file(cb) {
-  window.location = `/downloadproject/${project_id}`;
-=======
     url: `${document.location.origin}/upload_file/${outputBucket}/${project_id}`,
     async: true
   }).done(cb);
->>>>>>> 562536a1
+}
+
+function download_file(cb) {
+  window.location = `/downloadproject/${project_id}`;
 }
 
 function changeZoom(dzoom) {
@@ -840,18 +830,6 @@
   render_info_display();
 }
 
-<<<<<<< HEAD
-=======
-
-function loadFile(file, rgb = false, cb) {
-  $.ajax({
-    type: 'POST',
-    url: `${document.location.origin}/load/${inputBucket}/${file}?rgb=${rgb}`,
-    async: true
-  }).done(cb);
-}
-
->>>>>>> 562536a1
 /**
  * Calculate available space and how much to scale x and y to fill it
  * @param {*} rawDims the raw dimensions of the input image.
@@ -970,11 +948,7 @@
     if (!brush.show) {
       mode.handle_threshold();
     } else if (canvas.inRange()) {
-<<<<<<< HEAD
       // send click&drag coordinates to label.py to update annotations
-=======
-      // send click&drag coordinates to caliban.py to update annotations
->>>>>>> 562536a1
       mode.handle_draw();
     }
     brush.refreshView();
@@ -990,14 +964,6 @@
     // array of arrays, contains annotation data for frame
     if (Object.prototype.hasOwnProperty.call(payload.imgs, 'seg_arr')) {
       canvas.segArray = payload.imgs.seg_arr;
-<<<<<<< HEAD
-    }
-
-    if (Object.prototype.hasOwnProperty.call(payload.imgs, 'segmented')) {
-      adjuster.segLoaded = false;
-      adjuster.segImage.src = payload.imgs.segmented;
-    }
-=======
     }
 
     if (Object.prototype.hasOwnProperty.call(payload.imgs, 'segmented')) {
@@ -1053,110 +1019,6 @@
   let undoButton = document.getElementById('undo');
   undoButton.hidden = false;
   undoButton.style.width = canvasElement.width / 2 + 'px';
-  
-  let redoButton = document.getElementById('redo');
-  redoButton.hidden = false;
-  redoButton.style.width = canvasElement.width / 2 + 'px';
-}
-
-function startCaliban(settings) {
-  inputBucket = settings.input_bucket;
-  outputBucket = settings.output_bucket;
-  rgb = settings.rgb;
-  display_labels = !settings.rgb;
-  edit_mode = (settings.pixel_only && !settings.label_only);
-
-  // disable scrolling from scrolling around on page (it should just control brightness)
-  document.addEventListener('wheel', (event) => {
-    if (canvas.onCanvas) event.preventDefault();
-  }, { passive: false });
-
-  // disable space and up/down keys from moving around on page
-  document.addEventListener('keydown', (event) => {
-    if (event.key === ' ') {
-      event.preventDefault();
-    } else if (event.key === 'ArrowUp') {
-      event.preventDefault();
-    } else if (event.key === 'ArrowDown') {
-      event.preventDefault();
-    }
-  });
-
-  loadFile(settings.filename, settings.rgb, (payload) => {
-    numFrames = payload.numFrames;
-    numFeatures = payload.numFeatures;
-    numChannels = payload.numChannels;
-    project_id = payload.project_id;
-
-    const rawWidth = payload.dimensions[0];
-    const rawHeight = payload.dimensions[1];
-
-    canvas = new CanvasState(rawWidth, rawHeight, 1, padding);
-    actions = new History();
-
-    window.addEventListener('keydown', (e) => {
-      if (e.key === ' ') {
-        canvas.isSpacedown = true;
-      }
-    }, false);
-    window.addEventListener('keyup', (e) => {
-      if (e.key === ' ') {
-        canvas.isSpacedown = false;
-      }
-    }, false);
-
-    tracks = payload.tracks; // tracks payload is dict
->>>>>>> 562536a1
-
-    if (Object.prototype.hasOwnProperty.call(payload.imgs, 'raw')) {
-      adjuster.rawLoaded = false;
-      adjuster.rawImage.src = payload.imgs.raw;
-    }
-  }
-  if (payload.tracks) {
-    tracks = payload.tracks;
-    // update maxLabelsMap when we get new track info
-    for (let i = 0; i < Object.keys(tracks).length; i++) {
-      const key = Object.keys(tracks)[i]; // the keys are strings
-      if (Object.keys(tracks[key]).length > 0) {
-        // use i as key in this map because it is an int, mode.feature is also int
-        maxLabelsMap.set(i, Math.max(...Object.keys(tracks[key]).map(Number)));
-      } else {
-        // if no labels in feature, explicitly set max label to 0
-        maxLabelsMap.set(i, 0);
-      }
-    }
-  }
-  if (payload.tracks || payload.imgs) {
-    render_image_display();
-  }
-}
-
-function action(action, info) {
-  backendAction = new BackendAction(action, info);
-  actions.addFencedAction(backendAction);
-}
-
-function undo() {
-  actions.undo();
-  mode.clear();
-  updateMousePos(canvas.rawX, canvas.rawY);
-  render_image_display();
-}
-
-function redo() {
-  actions.redo();
-  mode.clear();
-  updateMousePos(canvas.rawX, canvas.rawY);
-  render_image_display();
-}
-
-<<<<<<< HEAD
-function displayUndoRedo() {
-  let canvasElement = document.getElementById('canvas');
-  let undoButton = document.getElementById('undo');
-  undoButton.hidden = false;
-  undoButton.style.width = canvasElement.width / 2 + 'px';
 
   let redoButton = document.getElementById('redo');
   redoButton.hidden = false;
@@ -1218,21 +1080,6 @@
     } else {
       // if no labels in feature, explicitly set max label to 0
       maxLabelsMap.set(i, 0);
-=======
-    // define image onload cascade behavior, need rawHeight and rawWidth first
-    adjuster = new ImageAdjuster(rawWidth, rawHeight, rgb, numChannels);
-
-    adjuster.rawImage.onload = () => adjuster.contrastRaw();
-    adjuster.segImage.onload = () => adjuster.preCompAdjust(canvas.segArray, current_highlight, edit_mode, brush, mode);
-    if (rgb) {
-      adjuster.contrastedRaw.onload = () => adjuster.rawAdjust(canvas.segArray, current_highlight, edit_mode, brush, mode);
-      adjuster.preCompSeg.onload = () => adjuster.segAdjust(canvas.segArray, current_highlight, edit_mode, brush, mode);
-    } else {
-      adjuster.contrastedRaw.onload = () => adjuster.preCompRawAdjust();
-      adjuster.preCompRaw.onload = () => adjuster.rawAdjust(canvas.segArray, current_highlight, edit_mode, brush, mode);
-      adjuster.preCompSeg.onload = () => adjuster.segAdjust(canvas.segArray, current_highlight, edit_mode, brush, mode);
-      adjuster.compositedImg.onload = () => adjuster.postCompAdjust(canvas.segArray, edit_mode, brush, current_highlight);
->>>>>>> 562536a1
     }
   }
 
@@ -1253,35 +1100,11 @@
     adjuster.compositedImg.onload = () => adjuster.postCompAdjust(canvas.segArray, edit_mode, brush, current_highlight);
   }
 
-<<<<<<< HEAD
   adjuster.postCompImg.onload = render_image_display;
 
   document.addEventListener('mouseup', (e) => handleMouseup(e));
 
   setCanvasDimensions(payload.dimensions);
-=======
-    // resize the canvas every time the window is resized
-    window.addEventListener('resize', function() {
-      waitForFinalEvent(() => {
-        mode.clear();
-        setCanvasDimensions(payload.dimensions);
-        brush.refreshView();
-        displayUndoRedo();
-      }, 500, 'canvasResize');
-    });
-
-    window.addEventListener('keydown', (evt) => {
-      mode.handle_key(evt);
-    }, false);
-
-    const canvasElement = document.getElementById('canvas');
-    // bind click on canvas
-    canvasElement.addEventListener('click', (evt) => {
-      if (!canvas.isSpacedown && (!edit_mode || mode.kind === Modes.prompt)) {
-        mode.click(evt);
-      }
-    });
->>>>>>> 562536a1
 
   // resize the canvas every time the window is resized
   window.addEventListener('resize', function() {
@@ -1322,7 +1145,6 @@
     canvas.onCanvas = false;
   }
 
-<<<<<<< HEAD
   // Load images and seg_array from payload
   canvas.segArray = payload.imgs.seg_arr;
   adjuster.rawLoaded = false;
@@ -1333,7 +1155,9 @@
   displayUndoRedo();
 }
 
-function startDeepCellLabel(projectId, settings) {
+function startDeepCellLabel(settings) {
+  inputBucket = settings.input_bucket;
+  outputBucket = settings.output_bucket;
   rgb = settings.rgb;
   display_labels = !settings.rgb;
   edit_mode = !settings.label_only;
@@ -1352,25 +1176,7 @@
     } else if (event.key === 'ArrowDown') {
       event.preventDefault();
     }
-=======
-    // add flag for when cursor in on the canvas
-    canvasElement.onmouseover = () => {
-      canvas.onCanvas = true;
-    }
-    canvasElement.onmouseout = () => {
-      canvas.onCanvas = false;
-    }
-
-    // Load images and seg_array from payload
-    canvas.segArray = payload.imgs.seg_arr;
-    adjuster.rawLoaded = false;
-    adjuster.segLoaded = false;
-    adjuster.segImage.src = payload.imgs.segmented;
-    adjuster.rawImage.src = payload.imgs.raw;
-
-    displayUndoRedo();
->>>>>>> 562536a1
   });
 
-  getProject(projectId, rgb, handleFirstPayload);
+  getProject(settings.projectId, rgb, handleFirstPayload);
 }