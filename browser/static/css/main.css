--- conflicted
+++ resolved
@@ -35,22 +35,6 @@
 /* END infopane CSS */
 
 #container {
-<<<<<<< HEAD
-  margin: 0 auto;
-  margin-top: 100px;
-  display: flex;
-  box-sizing: border-box;
-  flex-shrink: 0;
-  flex-direction: row;
-  justify-content: center;
-  align-items: center;
-}
-
-#maintable {
-  width: 900px;
-  height: 500px;
-  outline: 1px dashed blue;
-=======
     margin: 20px;
     display: flex;
     box-sizing: border-box;
@@ -58,7 +42,6 @@
     flex-direction: row;
     justify-content: center;
     align-items: flex-start;
->>>>>>> 37797eb6
 }
 
 #logcol, #canvascol{
@@ -96,27 +79,15 @@
 }
 
 #canvas {
-<<<<<<< HEAD
-  cursor: crosshair;
-  /* box-shadow: 0px 2px 4px -1px rgba(0, 0, 0, 0.2), 0px 4px 5px 0px rgba(0, 0, 0, 0.14), 0px 1px 10px 0px rgba(0, 0, 0, 0.12); */
-=======
     cursor: crosshair;
     background: black;
     box-shadow: 0px 2px 4px -1px rgba(0, 0, 0, 0.2), 0px 4px 5px 0px rgba(0, 0, 0, 0.14), 0px 1px 10px 0px rgba(0, 0, 0, 0.12);
->>>>>>> 37797eb6
 }
 
 #hidden_seg_canvas {
   display: none;
 }
 
-<<<<<<< HEAD
-#canvascol {
-  vertical-align: top;
-}
-
-=======
->>>>>>> 37797eb6
 #give_filename {
   display: block;
   word-wrap: break-word;
