--- conflicted
+++ resolved
@@ -55,11 +55,7 @@
 
 The final Flask application has been deployed to an AWS Elastic Beanstalk environment as a RESTful web service. A stable demo of the browser application can be accessed at label.deepcell.org. To deploy this application to AWS EB, an AWS RDS MySQL database must be set up and configured to handle data storage for application use. (Add database credentials to the .env configuration file.) Once a database is appropriately configured, the application can easily be launched by using the AWS EB command line tool or web interface. The .ebextensions folder will configure the web service to use the appropriate Flask application (eb_application.py, which uses a MySQL database instead of SQLite).
 
-<<<<<<< HEAD
-DeepCell Label can also be run locally using a SQLite database (this is the default behavior). When we start using DeepCell Label, DeepCell Label creates a TrackEdit (for .trk files) or ZStackEdit (for .npz files) object, gives it a unique ID, and stores it locally in deepcell_label.db. Whenever we change an Edit object, DeepCell Label updates the object in the database. After we submit the file and our changes to the S3 bucket, DeepCell Label deletes the Edit object from the database, leaving behind the unique ID and session metadata. Running application.py creates the database if it does not already exist.
-=======
 DeepCell Label can also be run locally using a SQLite database (this is the default behavior). When we start using DeepCell Label, DeepCell Label creates a TrackEdit (for .trk files) or ZStackEdit (for .npz files) object, gives it a unique ID, and stores it locally in caliban.db. Whenever we change an Edit object, DeepCell Label updates the object in the database. After we submit the file and our changes to the S3 bucket, DeepCell Label deletes the Edit object from the database, leaving behind the unique ID and session metadata. Running application.py creates the database if it does not already exist.
->>>>>>> 9f1edef0
 
 ## Controls
 
