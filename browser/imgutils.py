"""Utilities for handling images"""
import io

import matplotlib.pyplot as plt
<<<<<<< HEAD
=======
from matplotlib.colors import Normalize

>>>>>>> ec3114fa
from PIL import Image


def pngify(imgarr, vmin, vmax, cmap=None):
    out = io.BytesIO()
<<<<<<< HEAD
    if cmap is None:
        img = Image.fromarray(imgarr)
        img.save(out, format="png")
    else:
        plt.imsave(out, imgarr,
                   vmin=vmin,
                   vmax=vmax,
                   cmap=cmap,
                   format="png")
=======

    if cmap:
        cmap = plt.get_cmap(cmap)
        imgarr = Normalize(vmin=vmin, vmax=vmax)(imgarr)
        # apply the colormap
        imgarr = cmap(imgarr, bytes=True)

    img = Image.fromarray(imgarr)
    img.save(out, format="png")
>>>>>>> ec3114fa
    out.seek(0)
    return out<|MERGE_RESOLUTION|>--- conflicted
+++ resolved
@@ -2,27 +2,13 @@
 import io
 
 import matplotlib.pyplot as plt
-<<<<<<< HEAD
-=======
 from matplotlib.colors import Normalize
 
->>>>>>> ec3114fa
 from PIL import Image
 
 
 def pngify(imgarr, vmin, vmax, cmap=None):
     out = io.BytesIO()
-<<<<<<< HEAD
-    if cmap is None:
-        img = Image.fromarray(imgarr)
-        img.save(out, format="png")
-    else:
-        plt.imsave(out, imgarr,
-                   vmin=vmin,
-                   vmax=vmax,
-                   cmap=cmap,
-                   format="png")
-=======
 
     if cmap:
         cmap = plt.get_cmap(cmap)
@@ -32,6 +18,5 @@
 
     img = Image.fromarray(imgarr)
     img.save(out, format="png")
->>>>>>> ec3114fa
     out.seek(0)
     return out