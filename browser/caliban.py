--- conflicted
+++ resolved
@@ -23,16 +23,12 @@
 from skimage.segmentation import find_boundaries
 
 from imgutils import pngify
-<<<<<<< HEAD
 from helpers import is_npz_file, is_trk_file
-from config import S3_KEY, S3_SECRET
+from config import AWS_ACCESS_KEY_ID, AWS_SECRET_ACCESS_KEY
 
 
 class BaseReview(object):  # pylint: disable=useless-object-inheritance
     """Base class for all Review objects."""
-=======
-from config import AWS_ACCESS_KEY_ID, AWS_SECRET_ACCESS_KEY
->>>>>>> 6c707e32
 
     def __init__(self, filename, input_bucket, output_bucket, subfolders,
                  raw_key='raw', annotated_key='annotated'):
@@ -64,12 +60,12 @@
         for channel in range(self.channel_max):
             self.max_intensity[channel] = None
 
-    def get_s3_client(self):
-        """Returns a S3 client for sending/receiving data from the bucket"""
+    def _get_s3_client(self):
         return boto3.client(
             's3',
-            aws_access_key_id=S3_KEY,
-            aws_secret_access_key=S3_SECRET)
+            aws_access_key_id=AWS_ACCESS_KEY_ID,
+            aws_secret_access_key=AWS_SECRET_ACCESS_KEY
+        )
 
     def load(self, filename):
         """Load a file from the S3 input bucket"""
@@ -80,7 +76,7 @@
         else:
             raise ValueError('Cannot load file: {}'.format(filename))
 
-        s3 = self.get_s3_client()
+        s3 = self._get_s3_client()
         response = s3.get_object(Bucket=self.input_bucket, Key=self.subfolders)
         return _load(response['Body'].read())
 
@@ -202,31 +198,6 @@
         for feature in range(self.feature_max):
             self.create_cell_info(feature)
 
-<<<<<<< HEAD
-=======
-        self.draw_raw = False
-        self.max_intensity = {}
-        for channel in range(self.channel_max):
-            self.max_intensity[channel] = None
-
-        self.dtype_raw = self.raw.dtype
-
-        self.save_version = 0
-
-        self.color_map = plt.get_cmap('viridis')
-        self.color_map.set_bad('black')
-
-        self.frames_changed = False
-        self.info_changed = False
-
-    def _get_s3_client(self):
-        return boto3.client(
-            's3',
-            aws_access_key_id=AWS_ACCESS_KEY_ID,
-            aws_secret_access_key=AWS_SECRET_ACCESS_KEY
-        )
-
->>>>>>> 6c707e32
     def get_max_label(self):
         '''
         Helper function that returns the highest label in use in currently-viewed
@@ -323,95 +294,6 @@
                           vmax=self.get_max_label(),
                           cmap=self.color_map)
 
-<<<<<<< HEAD
-=======
-    def get_array(self, frame):
-        frame = self.annotated[frame][:, :, self.feature]
-        frame = self.add_outlines(frame)
-        return frame
-
-    def add_outlines(self, frame):
-        '''
-        Helper function that indicates label outlines in array with
-        negative values of that label.
-        '''
-        # this is sometimes int 32 but may be uint, convert to
-        # int16 to ensure negative numbers and smaller payload than int32
-        frame = frame.astype(np.int16)
-        boundary_mask = find_boundaries(frame, mode='inner')
-        outlined_frame = np.where(boundary_mask == 1, -frame, frame)
-        return outlined_frame
-
-    def load(self, filename):
-        # TODO: we should try to not use global if possible.
-        global original_filename
-        original_filename = filename
-        s3 = self._get_s3_client()
-        key = self.subfolders
-        print(key)
-        response = s3.get_object(Bucket=self.input_bucket, Key=key)
-        return load_npz(response['Body'].read())
-
-    def action(self, action_type, info):
-
-        # change displayed channel or feature
-        if action_type == "change_channel":
-            self.action_change_channel(**info)
-        elif action_type == "change_feature":
-            self.action_change_feature(**info)
-
-        # edit mode actions
-        elif action_type == "handle_draw":
-            self.action_handle_draw(**info)
-        elif action_type == "threshold":
-            self.action_threshold(**info)
-
-        # modified click actions
-        elif action_type == "flood_cell":
-            self.action_flood_contiguous(**info)
-        elif action_type == "trim_pixels":
-            self.action_trim_pixels(**info)
-
-        # single click actions
-        elif action_type == "fill_hole":
-            self.action_fill_hole(**info)
-        elif action_type == "new_single_cell":
-            self.action_new_single_cell(**info)
-        elif action_type == "new_cell_stack":
-            self.action_new_cell_stack(**info)
-        elif action_type == "delete":
-            self.action_delete_mask(**info)
-
-        # multiple click actions
-        elif action_type == "replace_single":
-            self.action_replace_single(**info)
-        elif action_type == "replace":
-            self.action_replace(**info)
-        elif action_type == "swap_single_frame":
-            self.action_swap_single_frame(**info)
-        elif action_type == "swap_all_frame":
-            self.action_swap_all_frame(**info)
-        elif action_type == "watershed":
-            self.action_watershed(**info)
-
-        # misc
-        elif action_type == "predict_single":
-            self.action_predict_single(**info)
-        elif action_type == "predict_zstack":
-            self.action_predict_zstack(**info)
-
-        else:
-            raise ValueError("Invalid action '{}'".format(action_type))
-
-    def action_change_channel(self, channel):
-        self.channel = channel
-        self.frames_changed = True
-
-    def action_change_feature(self, feature):
-        self.feature = feature
-        self.frames_changed = True
-
->>>>>>> 6c707e32
     def action_handle_draw(self, trace, target_value, brush_value, brush_size, erase, frame):
 
         annotated = np.copy(self.annotated[frame, :, :, self.feature])
@@ -510,44 +392,6 @@
 
         if in_original and not in_modified:
             self.del_cell_info(feature=self.feature, del_label=old_label, frame=frame)
-<<<<<<< HEAD
-            # self.del_cell_info(del_label=old_label, frame=frame)
-=======
-
-    def action_trim_pixels(self, label, frame, x_location, y_location):
-        '''
-        get rid of any stray pixels of selected label; pixels of value label
-        that are not connected to the cell selected will be removed from annotation in that frame
-        '''
-
-        img_ann = self.annotated[frame, :, :, self.feature]
-        contig_cell = flood(image=img_ann, seed_point=(y_location, x_location))
-        img_trimmed = np.where(np.logical_and(np.invert(contig_cell), img_ann == label), 0, img_ann)
-
-        # check if image changed
-        comparison = np.where(img_trimmed != img_ann)
-        self.frames_changed = np.any(comparison)
-        # this action should never change the cell info
-
-        self.annotated[frame, :, :, self.feature] = img_trimmed
-
-    def action_fill_hole(self, label, frame, x_location, y_location):
-        '''
-        fill a "hole" in a cell annotation with the cell label. Doesn't check
-        if annotation at (y,x) is zero (hole to fill) because that logic is handled in
-        javascript. Just takes the click location, scales it to match the actual annotation
-        size, then fills the hole with label (using skimage flood_fill). connectivity = 1
-        prevents hole fill from spilling out into background in some cases
-        '''
-        hole_fill_seed = (y_location, x_location)
-        # fill hole with label
-        img_ann = self.annotated[frame, :, :, self.feature]
-        filled_img_ann = flood_fill(img_ann, hole_fill_seed, label, connectivity=1)
-        self.annotated[frame, :, :, self.feature] = filled_img_ann
-
-        # never changes info but always changes annotation
-        self.frames_changed = True
->>>>>>> 6c707e32
 
     def action_new_single_cell(self, label, frame):
         """
@@ -758,11 +602,7 @@
         store_npz.seek(0)
 
         # store npz file object in bucket/subfolders (subfolders is full path)
-<<<<<<< HEAD
-        s3 = self.get_s3_client()
-=======
         s3 = self._get_s3_client()
->>>>>>> 6c707e32
         s3.upload_fileobj(store_npz, self.output_bucket, self.subfolders)
 
     def add_cell_info(self, feature, add_label, frame):
@@ -861,13 +701,6 @@
         self.tracks = self.trial["lineages"][0]
 
         self.width, self.height = self.raw.shape[1:3][::-1]
-
-    def _get_s3_client(self):
-        return boto3.client(
-            's3',
-            aws_access_key_id=AWS_ACCESS_KEY_ID,
-            aws_secret_access_key=AWS_SECRET_ACCESS_KEY
-        )
 
     @property
     def readable_tracks(self):
@@ -902,61 +735,6 @@
                           vmax=max(self.tracks),
                           cmap=self.color_map)
 
-<<<<<<< HEAD
-=======
-    def get_array(self, frame):
-        frame = self.tracked[frame][:, :, 0]
-        return frame
-
-    def load(self, filename):
-        global original_filename
-        original_filename = filename
-        s3 = self._get_s3_client()
-        response = s3.get_object(Bucket=self.input_bucket, Key=self.subfolders)
-        return load_trks(response['Body'].read())
-
-    def action(self, action_type, info):
-
-        # edit mode action
-        if action_type == "handle_draw":
-            self.action_handle_draw(**info)
-
-        # modified click actions
-        elif action_type == "flood_cell":
-            self.action_flood_contiguous(**info)
-        elif action_type == "trim_pixels":
-            self.action_trim_pixels(**info)
-
-        # single click actions
-        elif action_type == "fill_hole":
-            self.action_fill_hole(**info)
-        elif action_type == "create_single_new":
-            self.action_new_single_cell(**info)
-        elif action_type == "create_all_new":
-            self.action_new_track(**info)
-        elif action_type == "delete_cell":
-            self.action_delete(**info)
-
-        # multiple click actions
-        elif action_type == "set_parent":
-            self.action_set_parent(**info)
-        elif action_type == "replace":
-            self.action_replace(**info)
-        elif action_type == "swap_single_frame":
-            self.action_swap_single_frame(**info)
-        elif action_type == "swap_tracks":
-            self.action_swap_tracks(**info)
-        elif action_type == "watershed":
-            self.action_watershed(**info)
-
-        # misc
-        elif action_type == "save_track":
-            self.action_save_track(**info)
-
-        else:
-            raise ValueError("Invalid action '{}'".format(action_type))
-
->>>>>>> 6c707e32
     def action_handle_draw(self, trace, edit_value, brush_size, erase, frame):
 
         annotated = np.copy(self.annotated[frame])
@@ -1273,11 +1051,7 @@
         try:
             # go to beginning of file object
             trk_file_obj.seek(0)
-<<<<<<< HEAD
-            s3 = self.get_s3_client()
-=======
             s3 = self._get_s3_client()
->>>>>>> 6c707e32
             s3.upload_fileobj(trk_file_obj, self.output_bucket, self.subfolders)
 
         except Exception as e:
