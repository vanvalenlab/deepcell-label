"""Classes to view and edit CalibanFiles"""
from __future__ import absolute_import
from __future__ import division
from __future__ import print_function

import base64
import io
import json
import sys
import tarfile
import tempfile

import numpy as np
from skimage import filters
from skimage.morphology import flood_fill, flood
from skimage.morphology import watershed, dilation, disk
from skimage.draw import circle
from skimage.exposure import rescale_intensity
from skimage.measure import regionprops


<<<<<<< HEAD
class ChangeDisplay(object):
    """
    Class to change the frame, feature or channel displayed and edited by a Caliban Project.
=======
class BaseEdit(object):
    """
    Base class for editing frames in Caliban.
    Takes a project, performs an action, and updates the state.
    Lives only during a single action.

    Maintains boolean flags y_changed and info_changed
    to track whether the label frame or the state have been changed, respectively.
    We use these flags to force these objects to update in the database and
    to redraw them on the front-end app.
>>>>>>> fa50cff4
    """

    def __init__(self, project):
        self.project = project
<<<<<<< HEAD
        self.num_frames = project.num_frames
        self.num_channels = project.num_channels
        self.num_features = project.num_features

    def change(self, display_attribute, value):
        """
        Call a change view based on the passed view attribute name.

        Args:
            display_attribute (str): name of attribute to change (e.g. 'frame')
            value (int): value to set for view attribute

        Returns:
            dict: payload to send to frontend application
        """
        fn_name = 'change_{}'.format(display_attribute)
        try:
            change_fn = getattr(self, fn_name)
            payload = change_fn(value)
        except AttributeError:
            raise ValueError('Invalid display attribute "{}"'.format(display_attribute))
        return payload

    def change_frame(self, frame):
        """
        Args:
            frame (int): index of frame to display

        Raises:
            ValueError: raised by out-of-range frame index
        """
        if frame < 0 or frame > self.num_frames - 1:
            raise ValueError('Frame {} is outside of range [0, {}].'.format(
                frame, self.num_frames - 1))
        self.project.frame = frame
        return self.project.make_payload(x=True, y=True)

    def change_channel(self, channel):
        """
        Args:
            channel (int): index of channel to display

        Raises:
            ValueError: raised by out of range channel index
        """
        if channel < 0 or channel > self.num_channels - 1:
            raise ValueError('Channel {} is outside of range [0, {}].'.format(
                channel, self.num_channels - 1))
        self.project.channel = channel
        return self.project.make_payload(x=True)

    def change_feature(self, feature):
        """
        Args:
            feature (int): index of feature to display

        Raises:
            ValueError: raised by out of range channel index
        """
        if feature < 0 or feature > self.num_features - 1:
            raise ValueError('Feature {} is outside of range [0, {}].'.format(
                feature, self.num_features - 1))
        self.project.feature = feature
        return self.project.make_payload(y=True)


class BaseEdit(object):
    """
    Base class for editing frames in Caliban.
    Expected lifespan is a single action.

    Actions have three phases:
        1. select and edit the image currently on display
        3. make changes to the label metadata
        4. assign the image to the frame

    NOTE: Actions must directly assign changes to the frame attribute
    for the MutableNdarray class to detect the change and for the database to persist the change.
    Changes to a view of a MutableNdarray will not be detected by the original
    TODO: modify MutableNdarray class to share changed() signals from arrays view
    """

    def __init__(self, project):
        self.project = project
        self.labels = project.labels
        self.action = project.action

    @property
    def frame(self):
        """
        Returns:
            ndarray: the current label frame
        """
        return self.project.label_frames[self.frame_id].frame

    @property
    def raw_frame(self):
        """
        Returns:
            ndarray: the current raw frame
        """
        return self.project.raw_frames[self.frame_id].frame

    # Access dynamic display attributes
    @property
    def frame_id(self):
        """
        Returns:
            int: index of the current frame
        """
        return self.project.frame

    @property
    def feature(self):
        """
        Returns:
            int: index of the current feature
        """
        return self.project.feature
=======
        self.state = project.state

        # Unpack some static info from state for easy access
        self.height = self.state.height
        self.width = self.state.width

        # Flags to report whether we need to update (in database) or redraw (on front-end)
        self.x_changed = False  # Only used to redraw; raw images never change
        # Only tracks if PickleType columns change, as other columns update automatically
        self.y_changed = False  # PickleType columns: frame
        self.info_changed = False  # PickleType columns: colormap, cell_ids, cell_info
        # Track whether multiple frames have changed
        self.multi_changed = False

    @property
    def frame(self):
        """
        Returns:
            ndarray: the current label frame
        """
        return self.project.label_frames[self.frame_id].frame

    @property
    def raw_frame(self):
        """
        Returns:
            ndarray: the current raw frame
        """
        return self.project.raw_frames[self.frame_id].frame

    # Access dynamic state columns
    @property
    def frame_id(self):
        """
        Returns:
            int: index of the current frame
        """
        return self.state.frame

    @property
    def feature(self):
        """
        Returns:
            int: index of the current feature
        """
        return self.state.feature

    @property
    def channel(self):
        """
        Returns:
            int: index of the current channel
        """
        return self.state.channel

    @property
    def scale_factor(self):
        """
        Returns:
            float: current scale_factor
        """
        return self.state.scale_factor

    def action(self, action_type, info):
        """Call an action method based on an action type."""
        attr_name = 'action_{}'.format(action_type)
        try:
            action = getattr(self, attr_name)
            action(**info)
        except AttributeError:
            raise ValueError('Invalid action "{}"'.format(action_type))
>>>>>>> fa50cff4

    @property
    def channel(self):
        """
<<<<<<< HEAD
        Returns:
            int: index of the current channel
        """
        return self.project.channel

    @property
    def scale_factor(self):
        """
        Returns:
            float: current scale_factor
        """
        return self.project.scale_factor
=======
        Change current channel.

        Args:
            channel (int): which channel to switch to

        Raises:
            ValueError: if channel is not in [0, num_channels)
        """
        if channel < 0 or channel > self.state.num_channels - 1:
            raise ValueError('Channel {} is outside of range [0, {}].'.format(
                channel, self.state.num_channels - 1))
        self.state.channel = channel
        self.x_changed = True
>>>>>>> fa50cff4

    def dispatch_action(self, action, info):
        """
<<<<<<< HEAD
        Call an action method based on an action type.
=======
        Change current feature.
>>>>>>> fa50cff4

        Args:
            action (str): name of action method after "action_"
                          e.g. "handle_draw" to call "action_handle_draw"
            info (dict): key value pairs with arguments for action

        Returns:
            dict: payload to send to frontend application
        """
<<<<<<< HEAD
        attr_name = 'action_{}'.format(action)
        try:
            action_fn = getattr(self, attr_name)
            action_fn(**info)
        except AttributeError:
            raise ValueError('Invalid action "{}"'.format(action))
        return self.project.make_payload(y=self.action.y_changed,
                                         labels=self.action.labels_changed)
=======
        if feature < 0 or feature > self.state.num_features - 1:
            raise ValueError('Feature {} is outside of range [0, {}].'.format(
                feature, self.state.num_features - 1))
        self.state.feature = feature
        self.y_changed = True
>>>>>>> fa50cff4

    def add_cell_info(self, add_label, frame):
        raise NotImplementedError('add_cell_info is not implemented in BaseEdit')

    def del_cell_info(self, del_label, frame):
        raise NotImplementedError('del_cell_info is not implemented in BaseEdit')

    def action_new_single_cell(self, label):
        """
        Create new label that replaces an existing label in one frame.
<<<<<<< HEAD
=======
        Updates state for these labels.
>>>>>>> fa50cff4

        Args:
            label (int): label to replace
        """
<<<<<<< HEAD
        # Get and edit the displayed labels
        img = self.frame[..., self.feature]
        new_label = self.project.get_max_label() + 1
=======
        new_label = self.state.get_max_label() + 1

        # replace frame labels
        img = self.frame[..., self.feature]
>>>>>>> fa50cff4
        img[img == label] = new_label
        # Update label metadata
        self.del_cell_info(del_label=label, frame=self.frame_id)
        self.add_cell_info(add_label=new_label, frame=self.frame_id)
        # Assign the image to the frame
        self.frame[..., self.feature] = img

<<<<<<< HEAD
    def action_delete_mask(self, label):
        """
        Deletes label from one frame, replacing the label with 0.
=======
        # replace fields
        self.del_cell_info(del_label=label, frame=self.frame_id)
        self.add_cell_info(add_label=new_label, frame=self.frame_id)

    def action_delete_mask(self, label):
        """
        Deletes label from one frame, replacing the label with 0.
        Updates the state for this label.
>>>>>>> fa50cff4

        Args:
            label (int): label to delete
        """
        # TODO: update the action name?
<<<<<<< HEAD
        img = self.frame[..., self.feature]
        img = np.where(img == label, 0, img)
        self.del_cell_info(del_label=label, frame=self.frame_id)
        self.frame[..., self.feature] = img

    def action_swap_single_frame(self, label_1, label_2):
        """
        Swap labels of two objects in one frame.
        Does not update cell info as the frames for the labels do not change.
=======
        ann_img = self.frame[..., self.feature]
        ann_img = np.where(ann_img == label, 0, ann_img)

        self.frame[..., self.feature] = ann_img

        # update cell_info
        self.del_cell_info(del_label=label, frame=self.frame_id)

    def action_swap_single_frame(self, label_1, label_2):
        """
        Swap labels of two objects in one frame.
        Does not update state as the frames for the labels do not change.
>>>>>>> fa50cff4

        Args:
            label_1 (int): first label to swap
            label_2 (int): second label to swap
        """
<<<<<<< HEAD
        img = self.frame[..., self.feature]
        img = np.where(img == label_1, -1, img)
        img = np.where(img == label_2, label_1, img)
        img = np.where(img == -1, label_2, img)
        # TODO: does info change?
        self.action.y_changed = self.action.labels_changed = True
        self.frame[..., self.feature] = img
=======
        ann_img = self.frame[..., self.feature]
        ann_img = np.where(ann_img == label_1, -1, ann_img)
        ann_img = np.where(ann_img == label_2, label_1, ann_img)
        ann_img = np.where(ann_img == -1, label_2, ann_img)

        self.frame[..., self.feature] = ann_img

        # TODO: does info change?
        self.y_changed = self.info_changed = True
>>>>>>> fa50cff4

    def action_handle_draw(self, trace, target_value, brush_value, brush_size, erase):
        """
        Use a "brush" to draw in the brush value along trace locations of
        the annotated data.
<<<<<<< HEAD
        Updates cell info if a change is detected.
=======
        Updates label state if a change is detected.
>>>>>>> fa50cff4

        Args:
            trace (list): list of (x, y) coordinates where the brush has painted
            target_value (int): label overwritten by the brush
            brush_value (int): label written by the bush
            brush_size (int): radius of the brush
            erase (bool): sets target_value in trace area to 0 when True
        """
<<<<<<< HEAD
        img = np.copy(self.frame[..., self.feature])
        in_original = np.any(np.isin(img, brush_value))
=======
        annotated = np.copy(self.frame[..., self.feature])
        in_original = np.any(np.isin(annotated, brush_value))
>>>>>>> fa50cff4

        img_draw = np.where(img == target_value, brush_value, img)
        img_erase = np.where(img == brush_value, target_value, img)

        for loc in trace:
            # each element of trace is an array with [y,x] coordinates of array
            x_loc = loc[1]
            y_loc = loc[0]

            brush_area = circle(y_loc, x_loc,
                                brush_size // self.scale_factor,
<<<<<<< HEAD
                                (self.project.height, self.project.width))
=======
                                (self.height, self.width))
>>>>>>> fa50cff4

            # do not overwrite or erase labels other than the one you're editing
            if not erase:
                img[brush_area] = img_draw[brush_area]
            else:
                img[brush_area] = img_erase[brush_area]

        in_modified = np.any(np.isin(img, brush_value))

        # cell deletion
        if in_original and not in_modified:
            self.del_cell_info(del_label=brush_value, frame=self.frame_id)

        # cell addition
        elif in_modified and not in_original:
            self.add_cell_info(add_label=brush_value, frame=self.frame_id)

        # check for image change, in case pixels changed but no new or del cell
<<<<<<< HEAD
        comparison = np.where(img != self.frame[..., self.feature])
        self.action.y_changed = np.any(comparison)
        # if label metadata changed, labels_changed set to true with info helper functions

        self.frame[..., self.feature] = img
=======
        comparison = np.where(annotated != self.frame[..., self.feature])
        self.y_changed = np.any(comparison)
        # if info changed, self.info_changed set to true with info helper functions

        self.frame[..., self.feature] = annotated
>>>>>>> fa50cff4

    def action_trim_pixels(self, label, x_location, y_location):
        """
        Remove any pixels with value label that are not connected to the
        selected cell in the given frame.

        Args:
            label (int): label to trim
            x_location (int): x position of seed
                              remove label that is not connect to this seed
            y_location (int): y position of seed
        """
        img_ann = self.frame[..., self.feature]

        seed_point = (int(y_location // self.scale_factor),
                      int(x_location // self.scale_factor))
        contig_cell = flood(image=img_ann, seed_point=seed_point)
        stray_pixels = np.logical_and(np.invert(contig_cell), img_ann == label)
        img_trimmed = np.where(stray_pixels, 0, img_ann)

<<<<<<< HEAD
        self.action.y_changed = np.any(np.where(img_trimmed != img_ann))

=======
        self.y_changed = np.any(np.where(img_trimmed != img_ann))
>>>>>>> fa50cff4
        self.frame[..., self.feature] = img_trimmed

    def action_fill_hole(self, label, x_location, y_location):
        '''
        fill a "hole" in a cell annotation with the cell label. Doesn't check
        if annotation at (y,x) is zero (hole to fill) because that logic is handled in
        javascript. Just takes the click location, scales it to match the actual annotation
        size, then fills the hole with label (using skimage flood_fill). connectivity = 1
        prevents hole fill from spilling out into background in some cases
        '''
        # rescale click location -> corresponding location in annotation array
        hole_fill_seed = (int(y_location // self.scale_factor),
                          int(x_location // self.scale_factor))
        # fill hole with label
        img_ann = self.frame[..., self.feature]
        filled_img_ann = flood_fill(img_ann, hole_fill_seed, label, connectivity=1)
<<<<<<< HEAD

        # never changes info but always changes annotation
        self.action.y_changed = True

        self.frame[..., self.feature] = filled_img_ann

=======
        self.frame[..., self.feature] = filled_img_ann

        # never changes info but always changes annotation
        self.y_changed = True

>>>>>>> fa50cff4
    def action_flood_contiguous(self, label, x_location, y_location):
        """Flood fill a cell with a unique new label.

        Alternative to watershed for fixing duplicate labels of
        non-touching objects.
        """
        img_ann = self.frame[..., self.feature]
        old_label = label
<<<<<<< HEAD
        new_label = self.project.get_max_label() + 1
=======
        new_label = self.state.get_max_label() + 1
>>>>>>> fa50cff4

        in_original = np.any(np.isin(img_ann, old_label))

        filled_img_ann = flood_fill(img_ann,
                                    (int(y_location / self.scale_factor),
                                     int(x_location / self.scale_factor)),
                                    new_label)
<<<<<<< HEAD
=======
        self.frame[..., self.feature] = filled_img_ann
>>>>>>> fa50cff4

        in_modified = np.any(np.isin(filled_img_ann, old_label))

        # update cell info dicts since labels are changing
        self.add_cell_info(add_label=new_label, frame=self.frame_id)
<<<<<<< HEAD
        if in_original and not in_modified:
            self.del_cell_info(del_label=old_label, frame=self.frame_id)

        self.frame[..., self.feature] = filled_img_ann
=======

        if in_original and not in_modified:
            self.del_cell_info(del_label=old_label, frame=self.frame_id)
>>>>>>> fa50cff4

    def action_watershed(self, label, x1_location, y1_location, x2_location, y2_location):
        """Use watershed to segment different objects"""
        # Pull the label that is being split and find a new valid label
        current_label = label
<<<<<<< HEAD
        new_label = self.project.get_max_label() + 1
=======
        new_label = self.state.get_max_label() + 1
>>>>>>> fa50cff4

        # Locally store the frames to work on
        img_raw = self.raw_frame[..., self.channel]
        img_ann = self.frame[..., self.feature]

        # Pull the 2 seed locations and store locally
        # define a new seeds labeled img the same size as raw/annotation imgs
        seeds_labeled = np.zeros(img_ann.shape)

        # create two seed locations
        seeds_labeled[int(y1_location / self.scale_factor),
                      int(x1_location / self.scale_factor)] = current_label

        seeds_labeled[int(y2_location / self.scale_factor),
                      int(x2_location / self.scale_factor)] = new_label

        # define the bounding box to apply the transform on and select
        # appropriate sections of 3 inputs (raw, seeds, annotation mask)
        props = regionprops(np.squeeze(np.int32(img_ann == current_label)))
        minr, minc, maxr, maxc = props[0].bbox

        # store these subsections to run the watershed on
        img_sub_raw = np.copy(img_raw[minr:maxr, minc:maxc])
        img_sub_ann = np.copy(img_ann[minr:maxr, minc:maxc])
        img_sub_seeds = np.copy(seeds_labeled[minr:maxr, minc:maxc])

        # contrast adjust the raw image to assist the transform
        img_sub_raw_scaled = rescale_intensity(img_sub_raw)

        # apply watershed transform to the subsections
        ws = watershed(-img_sub_raw_scaled, img_sub_seeds,
                       mask=img_sub_ann.astype(bool))

        # did watershed effectively create a new label?
        new_pixels = np.count_nonzero(np.logical_and(
            ws == new_label, img_sub_ann == current_label))

        # if only a few pixels split, dilate them; new label is "brightest"
        # so will expand over other labels and increase area
        if new_pixels < 5:
            ws = dilation(ws, disk(3))

        # ws may only leave a few pixels of old label
        old_pixels = np.count_nonzero(ws == current_label)
        if old_pixels < 5:
            # create dilation image to prevent "dimmer" label from being eroded
            # by the "brighter" label
            dilated_ws = dilation(np.where(ws == current_label, ws, 0), disk(3))
            ws = np.where(dilated_ws == current_label, dilated_ws, ws)

        # only update img_sub_ann where ws has changed label
        # from current_label to new_label
        idx = np.logical_and(ws == new_label, img_sub_ann == current_label)
        img_sub_ann = np.where(idx, ws, img_sub_ann)

        # reintegrate subsection into original mask
        img_ann[minr:maxr, minc:maxc] = img_sub_ann
<<<<<<< HEAD
=======
        self.frame[..., self.feature] = img_ann
>>>>>>> fa50cff4

        # update cell_info dict only if new label was created with ws
        if np.any(np.isin(img_ann, new_label)):
            self.add_cell_info(add_label=new_label, frame=self.frame_id)

<<<<<<< HEAD
        self.frame[..., self.feature] = img_ann

=======
>>>>>>> fa50cff4
    def action_threshold(self, y1, x1, y2, x2, label):
        """
        Threshold the raw image for annotation prediction within the
        user-determined bounding box.

        Args:
            y1 (int): first y coordinate to bound threshold area
            x1 (int): first x coordinate to bound threshold area
            y2 (int): second y coordinate to bound threshold area
            x2 (int): second x coordinate to bound threshold area
            label (int): label drawn in threshold area
        """
        top_edge = min(y1, y2)
        bottom_edge = max(y1, y2)
        left_edge = min(x1, x2)
        right_edge = max(x1, x2)

        # pull out the selection portion of the raw frame
        predict_area = self.raw_frame[top_edge:bottom_edge,
                                      left_edge:right_edge, self.channel]

        # triangle threshold picked after trying a few on one dataset
        # may not be the best threshold approach for other datasets!
        # pick two thresholds to use hysteresis thresholding strategy
        threshold = filters.threshold_triangle(image=predict_area)
        threshold_stringent = 1.10 * threshold

        # try to keep stray pixels from appearing
        hyst = filters.apply_hysteresis_threshold(image=predict_area,
                                                  low=threshold,
                                                  high=threshold_stringent)
        ann_threshold = np.where(hyst, label, 0)

        # put prediction in without overwriting
        predict_area = self.frame[top_edge:bottom_edge,
                                  left_edge:right_edge, self.feature]
        safe_overlay = np.where(predict_area == 0, ann_threshold, predict_area)

        self.frame[top_edge:bottom_edge,
                   left_edge:right_edge, self.feature] = safe_overlay

        # don't need to update cell_info unless an annotation has been added
        if np.any(np.isin(self.frame[..., self.feature], label)):
            self.add_cell_info(add_label=label, frame=self.frame_id)

    def make_payload(self):
        """
        Creates a payload to send to the front-end after completing an action.
        """
        tracks = False  # Default tracks payload
        if self.info_changed:
            tracks = self.state.readable_tracks

        img_payload = False  # Default image payload
        if self.x_changed or self.y_changed:
            encode = lambda x: base64.encodebytes(x.read()).decode()
            img_payload = {}
            if self.x_changed:
                raw_png = self.project.get_raw_png()
                img_payload['raw'] = f'data:image/png;base64,{encode(raw_png)}'
            if self.y_changed:
                label_png = self.project.get_label_png()
                img_payload['segmented'] = f'data:image/png;base64,{encode(label_png)}'
                img_payload['seg_arr'] = self.project.get_label_arr()

<<<<<<< HEAD
    def __init__(self, project):
        super(ZStackEdit, self).__init__(project)

    def action_new_cell_stack(self, label):
        """
        Creates new cell label and replaces original label with it in all subsequent frames.

        Args:
            label (int): label to replace with a new label
        """
        new_label = self.project.get_max_label() + 1
        # Replace old label with new in every frame until end
        for label_frame in self.project.label_frames[self.frame_id:]:
            img = label_frame.frame[..., self.feature]
            img[img == label] = new_label
            # Update cell info for this frame
            if new_label in img:
                self.del_cell_info(del_label=label, frame=label_frame.frame_id)
                self.add_cell_info(add_label=new_label, frame=label_frame.frame_id)
            label_frame.frame[..., self.feature] = img

=======
        return {'tracks': tracks, 'imgs': img_payload}

    def commit_changes(self):
        """
        Copy the PickleType columns that have changed to persist them in the database.
        """
        if self.info_changed:
            self.state.update()
        if self.multi_changed:
            for label_frame in self.project.label_frames:
                label_frame.update()
        elif self.y_changed:
            self.project.label_frames[self.frame_id].update()
        # Only the project update contains db.session.commit() so updates happen atomically
        self.project.update()


class ZStackEdit(BaseEdit):

    def __init__(self, project):
        super(ZStackEdit, self).__init__(project)

    def action_new_cell_stack(self, label):
        """
        Creates new cell label and replaces original label with it in all subsequent frames.

        Args:
            label (int): label to replace with a new label
        """
        new_label = self.state.get_max_label() + 1

        # Replace old label with new in every frame until end
        for label_frame in self.project.label_frames[self.frame_id:]:
            frame = label_frame.frame[..., self.state.feature]  # Select right feature
            frame[frame == label] = new_label
            # Update state for this frame
            if new_label in frame:
                self.del_cell_info(del_label=label, frame=label_frame.frame_id)
                self.add_cell_info(add_label=new_label, frame=label_frame.frame_id)
                self.multi_changed = True

>>>>>>> fa50cff4
    def action_replace_single(self, label_1, label_2):
        """
        replaces label_2 with label_1, but only in one frame. Frontend checks
        to make sure labels are different and were selected within same frames
        before sending action
        """
<<<<<<< HEAD
        img = self.frame[..., self.feature]
        img = np.where(img == label_2, label_1, img)

        self.add_cell_info(add_label=label_1, frame=self.frame_id)
        self.del_cell_info(del_label=label_2, frame=self.frame_id)

        self.frame[..., self.feature] = img
=======
        annotated = self.frame[..., self.feature]
        # change annotation
        annotated = np.where(annotated == label_2, label_1, annotated)
        self.frame[..., self.feature] = annotated
        # update info
        self.add_cell_info(add_label=label_1, frame=self.frame_id)
        self.del_cell_info(del_label=label_2, frame=self.frame_id)
>>>>>>> fa50cff4

    def action_replace(self, label_1, label_2):
        """
        Replacing label_2 with label_1. Frontend checks to make sure these labels
        are different before sending action
        """
        # TODO: check on backend that labels are different?
        # Check each frame for label_2
        for label_frame in self.project.label_frames:
<<<<<<< HEAD
            img = label_frame.frame[..., self.feature]
            # if label being replaced is present, remove it from image and update cell info dict
            if np.any(np.isin(img, label_2)):
                img = np.where(img == label_2, label_1, img)
                self.add_cell_info(add_label=label_1, frame=self.frame_id)
                self.del_cell_info(del_label=label_2, frame=self.frame_id)
                label_frame.frame[..., self.feature] = img
=======
            annotated = label_frame.frame[..., self.feature]
            # if label being replaced is present, remove it from image and update cell info dict
            if np.any(np.isin(annotated, label_2)):
                annotated = np.where(annotated == label_2, label_1, annotated)
                label_frame.frame[..., self.feature] = annotated
                self.add_cell_info(add_label=label_1, frame=self.frame_id)
                self.del_cell_info(del_label=label_2, frame=self.frame_id)
                self.multi_changed = True
>>>>>>> fa50cff4

    def action_swap_all_frame(self, label_1, label_2):
        """
        Replaces all label_1 pixels with label_2 across all frames
        in the current feature and vice versa.
        """

        for label_frame in self.project.label_frames:
<<<<<<< HEAD
            img = label_frame.frame[..., self.feature]
            img = np.where(img == label_1, -1, img)
            img = np.where(img == label_2, label_1, img)
            img = np.where(img == -1, label_2, img)
            label_frame.frame[..., self.feature] = img

        # update cell_info
        cell_info_1 = self.labels.cell_info[self.feature][label_1].copy()
        cell_info_2 = self.labels.cell_info[self.feature][label_2].copy()
        self.labels.cell_info[self.feature][label_1]['frames'] = cell_info_2['frames']
        self.labels.cell_info[self.feature][label_2]['frames'] = cell_info_1['frames']

        self.action.y_changed = self.action.labels_changed = True

=======
            frame = label_frame.frame
            ann_img = frame[..., self.feature]
            ann_img = np.where(ann_img == label_1, -1, ann_img)
            ann_img = np.where(ann_img == label_2, label_1, ann_img)
            ann_img = np.where(ann_img == -1, label_2, ann_img)
            frame[..., self.feature] = ann_img

        # update cell_info
        cell_info_1 = self.state.cell_info[self.feature][label_1].copy()
        cell_info_2 = self.state.cell_info[self.feature][label_2].copy()
        self.state.cell_info[self.feature][label_1]['frames'] = cell_info_2['frames']
        self.state.cell_info[self.feature][label_2]['frames'] = cell_info_1['frames']

        self.y_changed = self.info_changed = self.multi_changed = True

    # TODO: access previous frame
>>>>>>> fa50cff4
    def action_predict_single(self):
        """
        predicts zstack relationship for current frame based on previous frame
        useful for finetuning corrections one frame at a time
        """
        if self.frame_id > 0:
            prev_frame = self.frame_id - 1
            img = self.project.label_frames[prev_frame].frame[..., self.feature]
            next_img = self.frame[..., self.feature]
<<<<<<< HEAD
            updated_img = predict_zstack_cell_ids(img, next_img)

            # check if image changed
            comparison = np.where(next_img != updated_img)
            self.action.y_changed = np.any(comparison)

            # if the image changed, update cell info and label frame
            if self.action.y_changed:
=======
            updated_slice = predict_zstack_cell_ids(img, next_img)

            # check if image changed
            comparison = np.where(next_img != updated_slice)
            self.y_changed = np.any(comparison)

            # if the image changed, update self.annotated and remake cell info
            if self.y_changed:
                self.frame[..., self.feature] = updated_slice
>>>>>>> fa50cff4
                self.create_cell_info(feature=self.feature)
                self.frame[..., self.feature] = updated_img

    def action_predict_zstack(self):
        """
        use location of cells in image to predict which annotations are
        different slices of the same cell
        """
<<<<<<< HEAD
        for frame_id in range(self.project.num_frames - 1):
=======
        for frame_id in range(self.state.num_frames - 1):
>>>>>>> fa50cff4
            img = self.project.label_frames[frame_id].frame[..., self.feature]
            next_img = self.project.label_frames[frame_id + 1].frame[..., self.feature]
            predicted_next = predict_zstack_cell_ids(img, next_img)
            self.project.label_frames[frame_id + 1].frame[..., self.feature] = predicted_next

        # remake cell_info dict based on new annotations
<<<<<<< HEAD
        self.action.y_changed = True
=======
        self.y_changed = True
        self.multi_changed = True
>>>>>>> fa50cff4
        self.create_cell_info(feature=self.feature)

    def action_save_zstack(self):
        # save file to BytesIO object
        store_npz = io.BytesIO()

        # X and y are array names by convention
        np.savez(store_npz, X=self.project.raw_array, y=self.project.label_array)
        store_npz.seek(0)

        # store npz file object in bucket/path
        s3 = self.project._get_s3_client()
<<<<<<< HEAD
        s3.upload_fileobj(store_npz, self.project.output_bucket, self.project.path)
=======
        s3.upload_fileobj(store_npz, self.state.output_bucket, self.state.path)
>>>>>>> fa50cff4

    def add_cell_info(self, add_label, frame):
        """Add a cell to the npz"""
        add_label = int(add_label)
        # if cell already exists elsewhere in npz
        try:
<<<<<<< HEAD
            old_frames = self.labels.cell_info[self.feature][add_label]['frames']
            new_frames = np.append(old_frames, frame)
            new_frames = np.unique(new_frames).tolist()
            self.labels.cell_info[self.feature][add_label]['frames'] = new_frames
        # cell does not exist anywhere in npz
        except KeyError:
            self.labels.cell_info[self.feature][add_label] = {
=======
            old_frames = self.state.cell_info[self.feature][add_label]['frames']
            updated_frames = np.append(old_frames, frame)
            updated_frames = np.unique(updated_frames).tolist()
            self.state.cell_info[self.feature][add_label]['frames'] = updated_frames
        # cell does not exist anywhere in npz:
        except KeyError:
            self.state.cell_info[self.feature][add_label] = {
>>>>>>> fa50cff4
                'label': str(add_label),
                'frames': [frame],
                'slices': ''
            }
<<<<<<< HEAD
            self.labels.cell_ids[self.feature] = np.append(self.labels.cell_ids[self.feature],
                                                           add_label)

        # if adding cell, frames and info have necessarily changed
        self.action.y_changed = self.action.labels_changed = True
=======
            self.state.cell_ids[self.feature] = np.append(self.state.cell_ids[self.feature],
                                                          add_label)

        # if adding cell, frames and info have necessarily changed
        self.y_changed = self.info_changed = True
>>>>>>> fa50cff4

    def del_cell_info(self, del_label, frame):
        """Remove a cell from the npz"""
        # remove cell from frame
<<<<<<< HEAD
        old_frames = self.labels.cell_info[self.feature][del_label]['frames']
        new_frames = np.delete(old_frames, np.where(old_frames == np.int64(frame))).tolist()
        self.labels.cell_info[self.feature][del_label]['frames'] = new_frames

        # if that was the last frame, delete the entry for that cell
        if self.labels.cell_info[self.feature][del_label]['frames'] == []:
            del self.labels.cell_info[self.feature][del_label]

            # also remove from list of cell_ids
            ids = self.labels.cell_ids[self.feature]
            ids = np.delete(ids, np.where(ids == np.int64(del_label)))
            self.labels.cell_ids[self.feature] = ids

        # if deleting cell, frames and info have necessarily changed
        self.action.y_changed = self.action.labels_changed = True

    def create_cell_info(self, feature):
        """Make or remake the entire cell info dict"""
        self.labels.create_cell_info(feature)
        self.action.labels_changed = True
=======
        old_frames = self.state.cell_info[self.feature][del_label]['frames']
        updated_frames = np.delete(old_frames, np.where(old_frames == np.int64(frame))).tolist()
        self.state.cell_info[self.feature][del_label]['frames'] = updated_frames

        # if that was the last frame, delete the entry for that cell
        if self.state.cell_info[self.feature][del_label]['frames'] == []:
            del self.state.cell_info[self.feature][del_label]

            # also remove from list of cell_ids
            ids = self.state.cell_ids[self.feature]
            self.state.cell_ids[self.feature] = np.delete(ids,
                                                          np.where(ids == np.int64(del_label)))

        # if deleting cell, frames and info have necessarily changed
        self.y_changed = self.info_changed = True

    def create_cell_info(self, feature):
        """Make or remake the entire cell info dict"""
        self.state.create_cell_info(feature)
        self.info_changed = True
>>>>>>> fa50cff4


class TrackEdit(BaseEdit):
    def __init__(self, project):
        super(TrackEdit, self).__init__(project)

    def action_new_track(self, label):
        """
        Replaces label with a new label in all subsequent frames after self.frame_id

        Args:
            label (int): label to replace in subsequent frames
        """
<<<<<<< HEAD
        new_label = self.project.get_max_label() + 1
        track = self.labels.tracks[label]
=======
        new_label = self.state.get_max_label() + 1
        track = self.state.tracks[label]
>>>>>>> fa50cff4

        # Don't create a new track on the first frame of a track
        if self.frame_id == track['frames'][0]:
            return

        # replace frame labels
<<<<<<< HEAD
        for label_frame in self.project.label_frames[self.frame_id:]:
            img = label_frame.frame
            img[img == label] = new_label
            label_frame.frame = img

        # replace fields
        track_new = self.labels.tracks[new_label] = {}
=======
        # TODO: which frame is this meant to be?
        for label_frame in self.project.label_frames[self.frame_id:]:
            frame = label_frame.frame
            frame[frame == label] = new_label

        # replace fields
        track_new = self.state.tracks[new_label] = {}
>>>>>>> fa50cff4

        idx = track['frames'].index(self.frame_id)

        frames_before = track['frames'][:idx]
        frames_after = track['frames'][idx:]

        track['frames'] = frames_before
        track_new['frames'] = frames_after
        track_new['label'] = new_label

        # only add daughters if they aren't in the same frame as the new track
        track_new['daughters'] = []
        for d in track['daughters']:
<<<<<<< HEAD
            if self.frame_id not in self.labels.tracks[d]['frames']:
=======
            if self.frame_id not in self.state.tracks[d]['frames']:
>>>>>>> fa50cff4
                track_new['daughters'].append(d)

        track_new['frame_div'] = track['frame_div']
        track_new['capped'] = track['capped']
        track_new['parent'] = None

        track['daughters'] = []
        track['frame_div'] = None
        track['capped'] = True

<<<<<<< HEAD
        self.labels.cell_ids[0] = np.append(self.labels.cell_ids[0], new_label)

        self.action.y_changed = self.action.labels_changed = True
=======
        self.state.cell_ids[0] = np.append(self.state.cell_ids[0], new_label)

        self.y_changed = self.info_changed = self.multi_changed = True
>>>>>>> fa50cff4

    def action_set_parent(self, label_1, label_2):
        """
        label_1 gave birth to label_2
        """
<<<<<<< HEAD
        track_1 = self.labels.tracks[label_1]
        track_2 = self.labels.tracks[label_2]
=======
        track_1 = self.state.tracks[label_1]
        track_2 = self.state.tracks[label_2]
>>>>>>> fa50cff4

        last_frame_parent = max(track_1['frames'])
        first_frame_daughter = min(track_2['frames'])

        if last_frame_parent < first_frame_daughter:
            track_1['daughters'].append(label_2)
            daughters = np.unique(track_1['daughters']).tolist()
            track_1['daughters'] = daughters

            track_2['parent'] = label_1

            if track_1['frame_div'] is None:
                track_1['frame_div'] = first_frame_daughter
            else:
                track_1['frame_div'] = min(track_1['frame_div'], first_frame_daughter)

            self.action.labels_changed = True

    # TODO: handle multiple frames
    def action_replace(self, label_1, label_2):
        """
        Replacing label_2 with label_1 in all frames.
        """
        # replace arrays
        for label_frame in self.project.label_frames:
<<<<<<< HEAD
            img = label_frame.frame
            img = np.where(img == label_2, label_1, img)
            label_frame.frame = img

        # TODO: is this the same as add/remove?
        # replace fields
        track_1 = self.labels.tracks[label_1]
        track_2 = self.labels.tracks[label_2]

        for d in track_1['daughters']:
            self.labels.tracks[d]['parent'] = None
=======
            frame = label_frame.frame
            frame = np.where(frame == label_2, label_1, frame)
            label_frame.frame = frame

        # TODO: is this the same as add/remove?
        # replace fields
        track_1 = self.state.tracks[label_1]
        track_2 = self.state.tracks[label_2]

        for d in track_1['daughters']:
            self.state.tracks[d]['parent'] = None
>>>>>>> fa50cff4

        track_1['frames'].extend(track_2['frames'])
        track_1['frames'] = sorted(set(track_1['frames']))
        track_1['daughters'] = track_2['daughters']
        track_1['frame_div'] = track_2['frame_div']
        track_1['capped'] = track_2['capped']

<<<<<<< HEAD
        del self.labels.tracks[label_2]
        for _, track in self.labels.tracks.items():
=======
        del self.state.tracks[label_2]
        for _, track in self.state.tracks.items():
>>>>>>> fa50cff4
            try:
                track['daughters'].remove(label_2)
            except ValueError:
                pass

<<<<<<< HEAD
        self.action.y_changed = self.action.labels_changed = True
=======
        self.y_changed = self.info_changed = self.multi_changed = True
>>>>>>> fa50cff4

    def action_swap_tracks(self, label_1, label_2):
        """
        Replace label_1 with label_2 on all frames and vice versa.
        """
        def relabel(old_label, new_label):
            for label_frame in self.project.label_frames:
<<<<<<< HEAD
                img = label_frame.frame
                img[img == old_label] = new_label
                label_frame.frame = img

            # replace fields
            track_new = self.labels.tracks[new_label] = self.labels.tracks[old_label]
            track_new['label'] = new_label
            del self.labels.tracks[old_label]

            for d in track_new['daughters']:
                self.labels.tracks[d]['parent'] = new_label

            if track_new['parent'] is not None:
                parent_track = self.labels.tracks[track_new['parent']]
=======
                frame = label_frame.frame
                frame[frame == old_label] = new_label

            # replace fields
            track_new = self.state.tracks[new_label] = self.state.tracks[old_label]
            track_new['label'] = new_label
            del self.state.tracks[old_label]

            for d in track_new['daughters']:
                self.state.tracks[d]['parent'] = new_label

            if track_new['parent'] is not None:
                parent_track = self.state.tracks[track_new['parent']]
>>>>>>> fa50cff4
                parent_track['daughters'].remove(old_label)
                parent_track['daughters'].append(new_label)

        relabel(label_1, -1)
        relabel(label_2, label_1)
        relabel(-1, label_2)

<<<<<<< HEAD
        self.action.y_changed = self.action.labels_changed = True
=======
        self.y_changed = self.info_changed = self.multi_changed = True
>>>>>>> fa50cff4

    def action_save_track(self):
        # clear any empty tracks before saving file
        empty_tracks = []
<<<<<<< HEAD
        for key in self.labels.tracks:
            if not self.labels.tracks[key]['frames']:
                empty_tracks.append(self.labels.tracks[key]['label'])
        for track in empty_tracks:
            del self.labels.tracks[track]
=======
        for key in self.state.tracks:
            if not self.state.tracks[key]['frames']:
                empty_tracks.append(self.state.tracks[key]['label'])
        for track in empty_tracks:
            del self.state.tracks[track]
>>>>>>> fa50cff4

        # create file object in memory instead of writing to disk
        trk_file_obj = io.BytesIO()

        with tarfile.open(fileobj=trk_file_obj, mode='w') as trks:
            with tempfile.NamedTemporaryFile('w') as lineage_file:
<<<<<<< HEAD
                json.dump(self.labels.tracks, lineage_file, indent=1)
=======
                json.dump(self.state.tracks, lineage_file, indent=1)
>>>>>>> fa50cff4
                lineage_file.flush()
                trks.add(lineage_file.name, 'lineage.json')

            with tempfile.NamedTemporaryFile() as raw_file:
                np.save(raw_file, self.project.raw_array)
                raw_file.flush()
                trks.add(raw_file.name, 'raw.npy')

            with tempfile.NamedTemporaryFile() as tracked_file:
                np.save(tracked_file, self.project.label_array)
                tracked_file.flush()
                trks.add(tracked_file.name, 'tracked.npy')
        try:
            # go to beginning of file object
            trk_file_obj.seek(0)
            s3 = self.project._get_s3_client()
<<<<<<< HEAD
            s3.upload_fileobj(trk_file_obj, self.project.output_bucket, self.project.path)
=======
            s3.upload_fileobj(trk_file_obj, self.state.output_bucket, self.state.path)
>>>>>>> fa50cff4

        except Exception as e:
            print('Something Happened: ', e, file=sys.stderr)
            raise

    def add_cell_info(self, add_label, frame):
        """Add a cell to the trk"""
        # if cell already exists elsewhere in trk:
        add_label = int(add_label)
        try:
<<<<<<< HEAD
            old_frames = self.labels.tracks[add_label]['frames']
            updated_frames = np.append(old_frames, frame)
            updated_frames = np.unique(updated_frames).tolist()
            self.labels.tracks[add_label]['frames'] = updated_frames
        # cell does not exist anywhere in trk:
        except KeyError:
            self.labels.tracks[add_label] = {
=======
            old_frames = self.state.tracks[add_label]['frames']
            updated_frames = np.append(old_frames, frame)
            updated_frames = np.unique(updated_frames).tolist()
            self.state.tracks[add_label]['frames'] = updated_frames
        # cell does not exist anywhere in trk:
        except KeyError:
            self.state.tracks[add_label] = {
>>>>>>> fa50cff4
                'label': int(add_label),
                'frames': [frame],
                'daughters': [],
                'frame_div': None,
                'parent': None,
                'capped': False,
            }
<<<<<<< HEAD
            ids = np.append(self.labels.cell_ids[self.feature], add_label)
            self.labels.cell_ids[self.feature] = ids

        self.action.y_changed = self.action.labels_changed = True
=======
            self.state.cell_ids[self.feature] = np.append(self.state.cell_ids[self.feature],
                                                          add_label)

        self.y_changed = self.info_changed = True
>>>>>>> fa50cff4

    def del_cell_info(self, del_label, frame):
        """Remove a cell from the trk"""
        # remove cell from frame
<<<<<<< HEAD
        old_frames = self.labels.tracks[del_label]['frames']
        updated_frames = np.delete(old_frames, np.where(old_frames == np.int64(frame))).tolist()
        self.labels.tracks[del_label]['frames'] = updated_frames

        # if that was the last frame, delete the entry for that cell
        if self.labels.tracks[del_label]['frames'] == []:
            del self.labels.tracks[del_label]

            # also remove from list of cell_ids
            ids = self.labels.cell_ids[self.feature]
            self.labels.cell_ids[self.feature] = np.delete(
=======
        old_frames = self.state.tracks[del_label]['frames']
        updated_frames = np.delete(old_frames, np.where(old_frames == np.int64(frame))).tolist()
        self.state.tracks[del_label]['frames'] = updated_frames

        # if that was the last frame, delete the entry for that cell
        if self.state.tracks[del_label]['frames'] == []:
            del self.state.tracks[del_label]

            # also remove from list of cell_ids
            ids = self.state.cell_ids[self.feature]
            self.state.cell_ids[self.feature] = np.delete(
>>>>>>> fa50cff4
                ids, np.where(ids == np.int64(del_label))
            )

            # If deleting lineage data, remove parent/daughter entries
<<<<<<< HEAD
            for _, track in self.labels.tracks.items():
=======
            for _, track in self.state.tracks.items():
>>>>>>> fa50cff4
                try:
                    track['daughters'].remove(del_label)
                except ValueError:
                    pass
                if track['parent'] == del_label:
                    track['parent'] = None

<<<<<<< HEAD
        self.action.y_changed = self.action.labels_changed = True
=======
        self.y_changed = self.info_changed = True
>>>>>>> fa50cff4


def predict_zstack_cell_ids(img, next_img, threshold=0.1):
    """
    Predict labels for next_img based on intersection over union (iou)
    with img. If cells don't meet threshold for iou, they don't count as
    matching enough to share label with "matching" cell in img. Cells
    that don't have a match in img (new cells) get a new label so that
    output relabeled_next does not skip label values (unless label values
    present in prior image need to be skipped to avoid conflating labels).
    """

    # relabel to remove skipped values, keeps subsequent predictions cleaner
    next_img = relabel_frame(next_img)

    # create np array that can hold all pairings between cells in one
    # image and cells in next image
    iou = np.zeros((np.max(img) + 1, np.max(next_img) + 1))

    vals = np.unique(img)
    cells = vals[np.nonzero(vals)]

    # nothing to predict off of
    if len(cells) == 0:
        return next_img

    next_vals = np.unique(next_img)
    next_cells = next_vals[np.nonzero(next_vals)]

    # no values to reassign
    if len(next_cells) == 0:
        return next_img

    # calculate IOUs
    for i in cells:
        for j in next_cells:
            intersection = np.logical_and(img == i, next_img == j)
            union = np.logical_or(img == i, next_img == j)
            iou[i, j] = intersection.sum(axis=(0, 1)) / union.sum(axis=(0, 1))

    # relabel cells appropriately

    # relabeled_next holds cells as they get relabeled appropriately
    relabeled_next = np.zeros(next_img.shape, dtype=np.uint16)

    # max_indices[cell_from_next_img] -> cell from first image that matches it best
    max_indices = np.argmax(iou, axis=0)

    # put cells that into new image if they've been matched with another cell

    # keep track of which (next_img)cells don't have matches
    # this can be if (next_img)cell matched background, or if (next_img)cell matched
    # a cell already used
    unmatched_cells = []
    # don't reuse cells (if multiple cells in next_img match one particular cell)
    used_cells_src = []

    # next_cell ranges between 0 and max(next_img)
    # matched_cell is which cell in img matched next_cell the best

    # this for loop does the matching between cells
    for next_cell, matched_cell in enumerate(max_indices):
        # if more than one match, look for best match
        # otherwise the first match gets linked together, not necessarily reproducible

        # matched_cell != 0 prevents adding the background to used_cells_src
        if matched_cell != 0 and matched_cell not in used_cells_src:
            bool_matches = np.where(max_indices == matched_cell)
            count_matches = np.count_nonzero(bool_matches)
            if count_matches > 1:
                # for a given cell in img, which next_cell has highest iou
                matching_next_options = np.argmax(iou, axis=1)
                best_matched_next = matching_next_options[matched_cell]

                # ignore if best_matched_next is the background
                if best_matched_next != 0:
                    if next_cell != best_matched_next:
                        unmatched_cells = np.append(unmatched_cells, next_cell)
                        continue
                    else:
                        # don't add if bad match
                        if iou[matched_cell][best_matched_next] > threshold:
                            relabeled_next = np.where(next_img == best_matched_next,
                                                      matched_cell, relabeled_next)

                        # if it's a bad match, we still need to add next_cell back
                        # into relabeled next later
                        elif iou[matched_cell][best_matched_next] <= threshold:
                            unmatched_cells = np.append(unmatched_cells, best_matched_next)

                        # in either case, we want to be done with the "matched_cell" from img
                        used_cells_src = np.append(used_cells_src, matched_cell)

            # matched_cell != 0 is still true
            elif count_matches == 1:
                # add the matched cell to the relabeled image
                if iou[matched_cell][next_cell] > threshold:
                    relabeled_next = np.where(next_img == next_cell, matched_cell, relabeled_next)
                else:
                    unmatched_cells = np.append(unmatched_cells, next_cell)

                used_cells_src = np.append(used_cells_src, matched_cell)

        elif matched_cell in used_cells_src and next_cell != 0:
            # skip that pairing, add next_cell to unmatched_cells
            unmatched_cells = np.append(unmatched_cells, next_cell)

        # if the cell in next_img didn't match anything (and is not the background):
        if matched_cell == 0 and next_cell != 0:
            unmatched_cells = np.append(unmatched_cells, next_cell)
            # note: this also puts skipped (nonexistent) labels into unmatched cells,
            # main reason to relabel first

    # figure out which labels we should use to label remaining, unmatched cells

    # these are the values that have already been used in relabeled_next
    relabeled_values = np.unique(relabeled_next)[np.nonzero(np.unique(relabeled_next))]

    # to account for any new cells that appear, create labels by adding to the max number of cells
    # assumes that these are new cells and that all prev labels have been assigned
    # only make as many new labels as needed

    current_max = max(np.max(cells), np.max(relabeled_values)) + 1

    stringent_allowed = []
    for additional_needed in range(len(unmatched_cells)):
        stringent_allowed.append(current_max)
        current_max += 1

    # replace each unmatched cell with a value from the stringent_allowed list,
    # add that relabeled cell to relabeled_next
    if len(unmatched_cells) > 0:
        for reassigned_cell in range(len(unmatched_cells)):
            relabeled_next = np.where(next_img == unmatched_cells[reassigned_cell],
                                      stringent_allowed[reassigned_cell], relabeled_next)

    return relabeled_next


def relabel_frame(img, start_val=1):
    '''relabel cells in frame starting from 1 without skipping values'''

    # cells in image to be relabeled
    cell_list = np.unique(img)
    cell_list = cell_list[np.nonzero(cell_list)]

    relabeled_cell_list = range(start_val, len(cell_list) + start_val)

    relabeled_img = np.zeros(img.shape, dtype=np.uint16)
    for i, cell in enumerate(cell_list):
        relabeled_img = np.where(img == cell, relabeled_cell_list[i], relabeled_img)

    return relabeled_img<|MERGE_RESOLUTION|>--- conflicted
+++ resolved
@@ -19,27 +19,13 @@
 from skimage.measure import regionprops
 
 
-<<<<<<< HEAD
 class ChangeDisplay(object):
     """
     Class to change the frame, feature or channel displayed and edited by a Caliban Project.
-=======
-class BaseEdit(object):
-    """
-    Base class for editing frames in Caliban.
-    Takes a project, performs an action, and updates the state.
-    Lives only during a single action.
-
-    Maintains boolean flags y_changed and info_changed
-    to track whether the label frame or the state have been changed, respectively.
-    We use these flags to force these objects to update in the database and
-    to redraw them on the front-end app.
->>>>>>> fa50cff4
     """
 
     def __init__(self, project):
         self.project = project
-<<<<<<< HEAD
         self.num_frames = project.num_frames
         self.num_channels = project.num_channels
         self.num_features = project.num_features
@@ -159,53 +145,6 @@
             int: index of the current feature
         """
         return self.project.feature
-=======
-        self.state = project.state
-
-        # Unpack some static info from state for easy access
-        self.height = self.state.height
-        self.width = self.state.width
-
-        # Flags to report whether we need to update (in database) or redraw (on front-end)
-        self.x_changed = False  # Only used to redraw; raw images never change
-        # Only tracks if PickleType columns change, as other columns update automatically
-        self.y_changed = False  # PickleType columns: frame
-        self.info_changed = False  # PickleType columns: colormap, cell_ids, cell_info
-        # Track whether multiple frames have changed
-        self.multi_changed = False
-
-    @property
-    def frame(self):
-        """
-        Returns:
-            ndarray: the current label frame
-        """
-        return self.project.label_frames[self.frame_id].frame
-
-    @property
-    def raw_frame(self):
-        """
-        Returns:
-            ndarray: the current raw frame
-        """
-        return self.project.raw_frames[self.frame_id].frame
-
-    # Access dynamic state columns
-    @property
-    def frame_id(self):
-        """
-        Returns:
-            int: index of the current frame
-        """
-        return self.state.frame
-
-    @property
-    def feature(self):
-        """
-        Returns:
-            int: index of the current feature
-        """
-        return self.state.feature
 
     @property
     def channel(self):
@@ -213,7 +152,7 @@
         Returns:
             int: index of the current channel
         """
-        return self.state.channel
+        return self.project.channel
 
     @property
     def scale_factor(self):
@@ -221,57 +160,11 @@
         Returns:
             float: current scale_factor
         """
-        return self.state.scale_factor
-
-    def action(self, action_type, info):
-        """Call an action method based on an action type."""
-        attr_name = 'action_{}'.format(action_type)
-        try:
-            action = getattr(self, attr_name)
-            action(**info)
-        except AttributeError:
-            raise ValueError('Invalid action "{}"'.format(action_type))
->>>>>>> fa50cff4
-
-    @property
-    def channel(self):
-        """
-<<<<<<< HEAD
-        Returns:
-            int: index of the current channel
-        """
-        return self.project.channel
-
-    @property
-    def scale_factor(self):
-        """
-        Returns:
-            float: current scale_factor
-        """
         return self.project.scale_factor
-=======
-        Change current channel.
-
-        Args:
-            channel (int): which channel to switch to
-
-        Raises:
-            ValueError: if channel is not in [0, num_channels)
-        """
-        if channel < 0 or channel > self.state.num_channels - 1:
-            raise ValueError('Channel {} is outside of range [0, {}].'.format(
-                channel, self.state.num_channels - 1))
-        self.state.channel = channel
-        self.x_changed = True
->>>>>>> fa50cff4
 
     def dispatch_action(self, action, info):
         """
-<<<<<<< HEAD
         Call an action method based on an action type.
-=======
-        Change current feature.
->>>>>>> fa50cff4
 
         Args:
             action (str): name of action method after "action_"
@@ -281,7 +174,6 @@
         Returns:
             dict: payload to send to frontend application
         """
-<<<<<<< HEAD
         attr_name = 'action_{}'.format(action)
         try:
             action_fn = getattr(self, attr_name)
@@ -290,13 +182,6 @@
             raise ValueError('Invalid action "{}"'.format(action))
         return self.project.make_payload(y=self.action.y_changed,
                                          labels=self.action.labels_changed)
-=======
-        if feature < 0 or feature > self.state.num_features - 1:
-            raise ValueError('Feature {} is outside of range [0, {}].'.format(
-                feature, self.state.num_features - 1))
-        self.state.feature = feature
-        self.y_changed = True
->>>>>>> fa50cff4
 
     def add_cell_info(self, add_label, frame):
         raise NotImplementedError('add_cell_info is not implemented in BaseEdit')
@@ -307,24 +192,13 @@
     def action_new_single_cell(self, label):
         """
         Create new label that replaces an existing label in one frame.
-<<<<<<< HEAD
-=======
-        Updates state for these labels.
->>>>>>> fa50cff4
 
         Args:
             label (int): label to replace
         """
-<<<<<<< HEAD
         # Get and edit the displayed labels
         img = self.frame[..., self.feature]
         new_label = self.project.get_max_label() + 1
-=======
-        new_label = self.state.get_max_label() + 1
-
-        # replace frame labels
-        img = self.frame[..., self.feature]
->>>>>>> fa50cff4
         img[img == label] = new_label
         # Update label metadata
         self.del_cell_info(del_label=label, frame=self.frame_id)
@@ -332,26 +206,14 @@
         # Assign the image to the frame
         self.frame[..., self.feature] = img
 
-<<<<<<< HEAD
     def action_delete_mask(self, label):
         """
         Deletes label from one frame, replacing the label with 0.
-=======
-        # replace fields
-        self.del_cell_info(del_label=label, frame=self.frame_id)
-        self.add_cell_info(add_label=new_label, frame=self.frame_id)
-
-    def action_delete_mask(self, label):
-        """
-        Deletes label from one frame, replacing the label with 0.
-        Updates the state for this label.
->>>>>>> fa50cff4
 
         Args:
             label (int): label to delete
         """
         # TODO: update the action name?
-<<<<<<< HEAD
         img = self.frame[..., self.feature]
         img = np.where(img == label, 0, img)
         self.del_cell_info(del_label=label, frame=self.frame_id)
@@ -361,26 +223,11 @@
         """
         Swap labels of two objects in one frame.
         Does not update cell info as the frames for the labels do not change.
-=======
-        ann_img = self.frame[..., self.feature]
-        ann_img = np.where(ann_img == label, 0, ann_img)
-
-        self.frame[..., self.feature] = ann_img
-
-        # update cell_info
-        self.del_cell_info(del_label=label, frame=self.frame_id)
-
-    def action_swap_single_frame(self, label_1, label_2):
-        """
-        Swap labels of two objects in one frame.
-        Does not update state as the frames for the labels do not change.
->>>>>>> fa50cff4
 
         Args:
             label_1 (int): first label to swap
             label_2 (int): second label to swap
         """
-<<<<<<< HEAD
         img = self.frame[..., self.feature]
         img = np.where(img == label_1, -1, img)
         img = np.where(img == label_2, label_1, img)
@@ -388,27 +235,12 @@
         # TODO: does info change?
         self.action.y_changed = self.action.labels_changed = True
         self.frame[..., self.feature] = img
-=======
-        ann_img = self.frame[..., self.feature]
-        ann_img = np.where(ann_img == label_1, -1, ann_img)
-        ann_img = np.where(ann_img == label_2, label_1, ann_img)
-        ann_img = np.where(ann_img == -1, label_2, ann_img)
-
-        self.frame[..., self.feature] = ann_img
-
-        # TODO: does info change?
-        self.y_changed = self.info_changed = True
->>>>>>> fa50cff4
 
     def action_handle_draw(self, trace, target_value, brush_value, brush_size, erase):
         """
         Use a "brush" to draw in the brush value along trace locations of
         the annotated data.
-<<<<<<< HEAD
         Updates cell info if a change is detected.
-=======
-        Updates label state if a change is detected.
->>>>>>> fa50cff4
 
         Args:
             trace (list): list of (x, y) coordinates where the brush has painted
@@ -417,13 +249,8 @@
             brush_size (int): radius of the brush
             erase (bool): sets target_value in trace area to 0 when True
         """
-<<<<<<< HEAD
         img = np.copy(self.frame[..., self.feature])
         in_original = np.any(np.isin(img, brush_value))
-=======
-        annotated = np.copy(self.frame[..., self.feature])
-        in_original = np.any(np.isin(annotated, brush_value))
->>>>>>> fa50cff4
 
         img_draw = np.where(img == target_value, brush_value, img)
         img_erase = np.where(img == brush_value, target_value, img)
@@ -435,11 +262,7 @@
 
             brush_area = circle(y_loc, x_loc,
                                 brush_size // self.scale_factor,
-<<<<<<< HEAD
                                 (self.project.height, self.project.width))
-=======
-                                (self.height, self.width))
->>>>>>> fa50cff4
 
             # do not overwrite or erase labels other than the one you're editing
             if not erase:
@@ -458,19 +281,11 @@
             self.add_cell_info(add_label=brush_value, frame=self.frame_id)
 
         # check for image change, in case pixels changed but no new or del cell
-<<<<<<< HEAD
         comparison = np.where(img != self.frame[..., self.feature])
         self.action.y_changed = np.any(comparison)
         # if label metadata changed, labels_changed set to true with info helper functions
 
         self.frame[..., self.feature] = img
-=======
-        comparison = np.where(annotated != self.frame[..., self.feature])
-        self.y_changed = np.any(comparison)
-        # if info changed, self.info_changed set to true with info helper functions
-
-        self.frame[..., self.feature] = annotated
->>>>>>> fa50cff4
 
     def action_trim_pixels(self, label, x_location, y_location):
         """
@@ -491,12 +306,8 @@
         stray_pixels = np.logical_and(np.invert(contig_cell), img_ann == label)
         img_trimmed = np.where(stray_pixels, 0, img_ann)
 
-<<<<<<< HEAD
         self.action.y_changed = np.any(np.where(img_trimmed != img_ann))
 
-=======
-        self.y_changed = np.any(np.where(img_trimmed != img_ann))
->>>>>>> fa50cff4
         self.frame[..., self.feature] = img_trimmed
 
     def action_fill_hole(self, label, x_location, y_location):
@@ -513,20 +324,12 @@
         # fill hole with label
         img_ann = self.frame[..., self.feature]
         filled_img_ann = flood_fill(img_ann, hole_fill_seed, label, connectivity=1)
-<<<<<<< HEAD
 
         # never changes info but always changes annotation
         self.action.y_changed = True
 
         self.frame[..., self.feature] = filled_img_ann
 
-=======
-        self.frame[..., self.feature] = filled_img_ann
-
-        # never changes info but always changes annotation
-        self.y_changed = True
-
->>>>>>> fa50cff4
     def action_flood_contiguous(self, label, x_location, y_location):
         """Flood fill a cell with a unique new label.
 
@@ -535,11 +338,7 @@
         """
         img_ann = self.frame[..., self.feature]
         old_label = label
-<<<<<<< HEAD
         new_label = self.project.get_max_label() + 1
-=======
-        new_label = self.state.get_max_label() + 1
->>>>>>> fa50cff4
 
         in_original = np.any(np.isin(img_ann, old_label))
 
@@ -547,35 +346,21 @@
                                     (int(y_location / self.scale_factor),
                                      int(x_location / self.scale_factor)),
                                     new_label)
-<<<<<<< HEAD
-=======
-        self.frame[..., self.feature] = filled_img_ann
->>>>>>> fa50cff4
 
         in_modified = np.any(np.isin(filled_img_ann, old_label))
 
         # update cell info dicts since labels are changing
         self.add_cell_info(add_label=new_label, frame=self.frame_id)
-<<<<<<< HEAD
         if in_original and not in_modified:
             self.del_cell_info(del_label=old_label, frame=self.frame_id)
 
         self.frame[..., self.feature] = filled_img_ann
-=======
-
-        if in_original and not in_modified:
-            self.del_cell_info(del_label=old_label, frame=self.frame_id)
->>>>>>> fa50cff4
 
     def action_watershed(self, label, x1_location, y1_location, x2_location, y2_location):
         """Use watershed to segment different objects"""
         # Pull the label that is being split and find a new valid label
         current_label = label
-<<<<<<< HEAD
         new_label = self.project.get_max_label() + 1
-=======
-        new_label = self.state.get_max_label() + 1
->>>>>>> fa50cff4
 
         # Locally store the frames to work on
         img_raw = self.raw_frame[..., self.channel]
@@ -633,20 +418,13 @@
 
         # reintegrate subsection into original mask
         img_ann[minr:maxr, minc:maxc] = img_sub_ann
-<<<<<<< HEAD
-=======
-        self.frame[..., self.feature] = img_ann
->>>>>>> fa50cff4
 
         # update cell_info dict only if new label was created with ws
         if np.any(np.isin(img_ann, new_label)):
             self.add_cell_info(add_label=new_label, frame=self.frame_id)
 
-<<<<<<< HEAD
         self.frame[..., self.feature] = img_ann
 
-=======
->>>>>>> fa50cff4
     def action_threshold(self, y1, x1, y2, x2, label):
         """
         Threshold the raw image for annotation prediction within the
@@ -712,7 +490,6 @@
                 img_payload['segmented'] = f'data:image/png;base64,{encode(label_png)}'
                 img_payload['seg_arr'] = self.project.get_label_arr()
 
-<<<<<<< HEAD
     def __init__(self, project):
         super(ZStackEdit, self).__init__(project)
 
@@ -734,56 +511,12 @@
                 self.add_cell_info(add_label=new_label, frame=label_frame.frame_id)
             label_frame.frame[..., self.feature] = img
 
-=======
-        return {'tracks': tracks, 'imgs': img_payload}
-
-    def commit_changes(self):
-        """
-        Copy the PickleType columns that have changed to persist them in the database.
-        """
-        if self.info_changed:
-            self.state.update()
-        if self.multi_changed:
-            for label_frame in self.project.label_frames:
-                label_frame.update()
-        elif self.y_changed:
-            self.project.label_frames[self.frame_id].update()
-        # Only the project update contains db.session.commit() so updates happen atomically
-        self.project.update()
-
-
-class ZStackEdit(BaseEdit):
-
-    def __init__(self, project):
-        super(ZStackEdit, self).__init__(project)
-
-    def action_new_cell_stack(self, label):
-        """
-        Creates new cell label and replaces original label with it in all subsequent frames.
-
-        Args:
-            label (int): label to replace with a new label
-        """
-        new_label = self.state.get_max_label() + 1
-
-        # Replace old label with new in every frame until end
-        for label_frame in self.project.label_frames[self.frame_id:]:
-            frame = label_frame.frame[..., self.state.feature]  # Select right feature
-            frame[frame == label] = new_label
-            # Update state for this frame
-            if new_label in frame:
-                self.del_cell_info(del_label=label, frame=label_frame.frame_id)
-                self.add_cell_info(add_label=new_label, frame=label_frame.frame_id)
-                self.multi_changed = True
-
->>>>>>> fa50cff4
     def action_replace_single(self, label_1, label_2):
         """
         replaces label_2 with label_1, but only in one frame. Frontend checks
         to make sure labels are different and were selected within same frames
         before sending action
         """
-<<<<<<< HEAD
         img = self.frame[..., self.feature]
         img = np.where(img == label_2, label_1, img)
 
@@ -791,15 +524,6 @@
         self.del_cell_info(del_label=label_2, frame=self.frame_id)
 
         self.frame[..., self.feature] = img
-=======
-        annotated = self.frame[..., self.feature]
-        # change annotation
-        annotated = np.where(annotated == label_2, label_1, annotated)
-        self.frame[..., self.feature] = annotated
-        # update info
-        self.add_cell_info(add_label=label_1, frame=self.frame_id)
-        self.del_cell_info(del_label=label_2, frame=self.frame_id)
->>>>>>> fa50cff4
 
     def action_replace(self, label_1, label_2):
         """
@@ -809,7 +533,6 @@
         # TODO: check on backend that labels are different?
         # Check each frame for label_2
         for label_frame in self.project.label_frames:
-<<<<<<< HEAD
             img = label_frame.frame[..., self.feature]
             # if label being replaced is present, remove it from image and update cell info dict
             if np.any(np.isin(img, label_2)):
@@ -817,16 +540,6 @@
                 self.add_cell_info(add_label=label_1, frame=self.frame_id)
                 self.del_cell_info(del_label=label_2, frame=self.frame_id)
                 label_frame.frame[..., self.feature] = img
-=======
-            annotated = label_frame.frame[..., self.feature]
-            # if label being replaced is present, remove it from image and update cell info dict
-            if np.any(np.isin(annotated, label_2)):
-                annotated = np.where(annotated == label_2, label_1, annotated)
-                label_frame.frame[..., self.feature] = annotated
-                self.add_cell_info(add_label=label_1, frame=self.frame_id)
-                self.del_cell_info(del_label=label_2, frame=self.frame_id)
-                self.multi_changed = True
->>>>>>> fa50cff4
 
     def action_swap_all_frame(self, label_1, label_2):
         """
@@ -835,7 +548,6 @@
         """
 
         for label_frame in self.project.label_frames:
-<<<<<<< HEAD
             img = label_frame.frame[..., self.feature]
             img = np.where(img == label_1, -1, img)
             img = np.where(img == label_2, label_1, img)
@@ -850,24 +562,6 @@
 
         self.action.y_changed = self.action.labels_changed = True
 
-=======
-            frame = label_frame.frame
-            ann_img = frame[..., self.feature]
-            ann_img = np.where(ann_img == label_1, -1, ann_img)
-            ann_img = np.where(ann_img == label_2, label_1, ann_img)
-            ann_img = np.where(ann_img == -1, label_2, ann_img)
-            frame[..., self.feature] = ann_img
-
-        # update cell_info
-        cell_info_1 = self.state.cell_info[self.feature][label_1].copy()
-        cell_info_2 = self.state.cell_info[self.feature][label_2].copy()
-        self.state.cell_info[self.feature][label_1]['frames'] = cell_info_2['frames']
-        self.state.cell_info[self.feature][label_2]['frames'] = cell_info_1['frames']
-
-        self.y_changed = self.info_changed = self.multi_changed = True
-
-    # TODO: access previous frame
->>>>>>> fa50cff4
     def action_predict_single(self):
         """
         predicts zstack relationship for current frame based on previous frame
@@ -877,7 +571,6 @@
             prev_frame = self.frame_id - 1
             img = self.project.label_frames[prev_frame].frame[..., self.feature]
             next_img = self.frame[..., self.feature]
-<<<<<<< HEAD
             updated_img = predict_zstack_cell_ids(img, next_img)
 
             # check if image changed
@@ -886,17 +579,6 @@
 
             # if the image changed, update cell info and label frame
             if self.action.y_changed:
-=======
-            updated_slice = predict_zstack_cell_ids(img, next_img)
-
-            # check if image changed
-            comparison = np.where(next_img != updated_slice)
-            self.y_changed = np.any(comparison)
-
-            # if the image changed, update self.annotated and remake cell info
-            if self.y_changed:
-                self.frame[..., self.feature] = updated_slice
->>>>>>> fa50cff4
                 self.create_cell_info(feature=self.feature)
                 self.frame[..., self.feature] = updated_img
 
@@ -905,23 +587,14 @@
         use location of cells in image to predict which annotations are
         different slices of the same cell
         """
-<<<<<<< HEAD
         for frame_id in range(self.project.num_frames - 1):
-=======
-        for frame_id in range(self.state.num_frames - 1):
->>>>>>> fa50cff4
             img = self.project.label_frames[frame_id].frame[..., self.feature]
             next_img = self.project.label_frames[frame_id + 1].frame[..., self.feature]
             predicted_next = predict_zstack_cell_ids(img, next_img)
             self.project.label_frames[frame_id + 1].frame[..., self.feature] = predicted_next
 
         # remake cell_info dict based on new annotations
-<<<<<<< HEAD
         self.action.y_changed = True
-=======
-        self.y_changed = True
-        self.multi_changed = True
->>>>>>> fa50cff4
         self.create_cell_info(feature=self.feature)
 
     def action_save_zstack(self):
@@ -934,18 +607,13 @@
 
         # store npz file object in bucket/path
         s3 = self.project._get_s3_client()
-<<<<<<< HEAD
         s3.upload_fileobj(store_npz, self.project.output_bucket, self.project.path)
-=======
-        s3.upload_fileobj(store_npz, self.state.output_bucket, self.state.path)
->>>>>>> fa50cff4
 
     def add_cell_info(self, add_label, frame):
         """Add a cell to the npz"""
         add_label = int(add_label)
         # if cell already exists elsewhere in npz
         try:
-<<<<<<< HEAD
             old_frames = self.labels.cell_info[self.feature][add_label]['frames']
             new_frames = np.append(old_frames, frame)
             new_frames = np.unique(new_frames).tolist()
@@ -953,37 +621,19 @@
         # cell does not exist anywhere in npz
         except KeyError:
             self.labels.cell_info[self.feature][add_label] = {
-=======
-            old_frames = self.state.cell_info[self.feature][add_label]['frames']
-            updated_frames = np.append(old_frames, frame)
-            updated_frames = np.unique(updated_frames).tolist()
-            self.state.cell_info[self.feature][add_label]['frames'] = updated_frames
-        # cell does not exist anywhere in npz:
-        except KeyError:
-            self.state.cell_info[self.feature][add_label] = {
->>>>>>> fa50cff4
                 'label': str(add_label),
                 'frames': [frame],
                 'slices': ''
             }
-<<<<<<< HEAD
             self.labels.cell_ids[self.feature] = np.append(self.labels.cell_ids[self.feature],
                                                            add_label)
 
         # if adding cell, frames and info have necessarily changed
         self.action.y_changed = self.action.labels_changed = True
-=======
-            self.state.cell_ids[self.feature] = np.append(self.state.cell_ids[self.feature],
-                                                          add_label)
-
-        # if adding cell, frames and info have necessarily changed
-        self.y_changed = self.info_changed = True
->>>>>>> fa50cff4
 
     def del_cell_info(self, del_label, frame):
         """Remove a cell from the npz"""
         # remove cell from frame
-<<<<<<< HEAD
         old_frames = self.labels.cell_info[self.feature][del_label]['frames']
         new_frames = np.delete(old_frames, np.where(old_frames == np.int64(frame))).tolist()
         self.labels.cell_info[self.feature][del_label]['frames'] = new_frames
@@ -1004,28 +654,6 @@
         """Make or remake the entire cell info dict"""
         self.labels.create_cell_info(feature)
         self.action.labels_changed = True
-=======
-        old_frames = self.state.cell_info[self.feature][del_label]['frames']
-        updated_frames = np.delete(old_frames, np.where(old_frames == np.int64(frame))).tolist()
-        self.state.cell_info[self.feature][del_label]['frames'] = updated_frames
-
-        # if that was the last frame, delete the entry for that cell
-        if self.state.cell_info[self.feature][del_label]['frames'] == []:
-            del self.state.cell_info[self.feature][del_label]
-
-            # also remove from list of cell_ids
-            ids = self.state.cell_ids[self.feature]
-            self.state.cell_ids[self.feature] = np.delete(ids,
-                                                          np.where(ids == np.int64(del_label)))
-
-        # if deleting cell, frames and info have necessarily changed
-        self.y_changed = self.info_changed = True
-
-    def create_cell_info(self, feature):
-        """Make or remake the entire cell info dict"""
-        self.state.create_cell_info(feature)
-        self.info_changed = True
->>>>>>> fa50cff4
 
 
 class TrackEdit(BaseEdit):
@@ -1039,20 +667,14 @@
         Args:
             label (int): label to replace in subsequent frames
         """
-<<<<<<< HEAD
         new_label = self.project.get_max_label() + 1
         track = self.labels.tracks[label]
-=======
-        new_label = self.state.get_max_label() + 1
-        track = self.state.tracks[label]
->>>>>>> fa50cff4
 
         # Don't create a new track on the first frame of a track
         if self.frame_id == track['frames'][0]:
             return
 
         # replace frame labels
-<<<<<<< HEAD
         for label_frame in self.project.label_frames[self.frame_id:]:
             img = label_frame.frame
             img[img == label] = new_label
@@ -1060,15 +682,6 @@
 
         # replace fields
         track_new = self.labels.tracks[new_label] = {}
-=======
-        # TODO: which frame is this meant to be?
-        for label_frame in self.project.label_frames[self.frame_id:]:
-            frame = label_frame.frame
-            frame[frame == label] = new_label
-
-        # replace fields
-        track_new = self.state.tracks[new_label] = {}
->>>>>>> fa50cff4
 
         idx = track['frames'].index(self.frame_id)
 
@@ -1082,11 +695,7 @@
         # only add daughters if they aren't in the same frame as the new track
         track_new['daughters'] = []
         for d in track['daughters']:
-<<<<<<< HEAD
             if self.frame_id not in self.labels.tracks[d]['frames']:
-=======
-            if self.frame_id not in self.state.tracks[d]['frames']:
->>>>>>> fa50cff4
                 track_new['daughters'].append(d)
 
         track_new['frame_div'] = track['frame_div']
@@ -1097,27 +706,16 @@
         track['frame_div'] = None
         track['capped'] = True
 
-<<<<<<< HEAD
         self.labels.cell_ids[0] = np.append(self.labels.cell_ids[0], new_label)
 
         self.action.y_changed = self.action.labels_changed = True
-=======
-        self.state.cell_ids[0] = np.append(self.state.cell_ids[0], new_label)
-
-        self.y_changed = self.info_changed = self.multi_changed = True
->>>>>>> fa50cff4
 
     def action_set_parent(self, label_1, label_2):
         """
         label_1 gave birth to label_2
         """
-<<<<<<< HEAD
         track_1 = self.labels.tracks[label_1]
         track_2 = self.labels.tracks[label_2]
-=======
-        track_1 = self.state.tracks[label_1]
-        track_2 = self.state.tracks[label_2]
->>>>>>> fa50cff4
 
         last_frame_parent = max(track_1['frames'])
         first_frame_daughter = min(track_2['frames'])
@@ -1143,7 +741,6 @@
         """
         # replace arrays
         for label_frame in self.project.label_frames:
-<<<<<<< HEAD
             img = label_frame.frame
             img = np.where(img == label_2, label_1, img)
             label_frame.frame = img
@@ -1155,19 +752,6 @@
 
         for d in track_1['daughters']:
             self.labels.tracks[d]['parent'] = None
-=======
-            frame = label_frame.frame
-            frame = np.where(frame == label_2, label_1, frame)
-            label_frame.frame = frame
-
-        # TODO: is this the same as add/remove?
-        # replace fields
-        track_1 = self.state.tracks[label_1]
-        track_2 = self.state.tracks[label_2]
-
-        for d in track_1['daughters']:
-            self.state.tracks[d]['parent'] = None
->>>>>>> fa50cff4
 
         track_1['frames'].extend(track_2['frames'])
         track_1['frames'] = sorted(set(track_1['frames']))
@@ -1175,23 +759,14 @@
         track_1['frame_div'] = track_2['frame_div']
         track_1['capped'] = track_2['capped']
 
-<<<<<<< HEAD
         del self.labels.tracks[label_2]
         for _, track in self.labels.tracks.items():
-=======
-        del self.state.tracks[label_2]
-        for _, track in self.state.tracks.items():
->>>>>>> fa50cff4
             try:
                 track['daughters'].remove(label_2)
             except ValueError:
                 pass
 
-<<<<<<< HEAD
         self.action.y_changed = self.action.labels_changed = True
-=======
-        self.y_changed = self.info_changed = self.multi_changed = True
->>>>>>> fa50cff4
 
     def action_swap_tracks(self, label_1, label_2):
         """
@@ -1199,7 +774,6 @@
         """
         def relabel(old_label, new_label):
             for label_frame in self.project.label_frames:
-<<<<<<< HEAD
                 img = label_frame.frame
                 img[img == old_label] = new_label
                 label_frame.frame = img
@@ -1214,21 +788,6 @@
 
             if track_new['parent'] is not None:
                 parent_track = self.labels.tracks[track_new['parent']]
-=======
-                frame = label_frame.frame
-                frame[frame == old_label] = new_label
-
-            # replace fields
-            track_new = self.state.tracks[new_label] = self.state.tracks[old_label]
-            track_new['label'] = new_label
-            del self.state.tracks[old_label]
-
-            for d in track_new['daughters']:
-                self.state.tracks[d]['parent'] = new_label
-
-            if track_new['parent'] is not None:
-                parent_track = self.state.tracks[track_new['parent']]
->>>>>>> fa50cff4
                 parent_track['daughters'].remove(old_label)
                 parent_track['daughters'].append(new_label)
 
@@ -1236,39 +795,23 @@
         relabel(label_2, label_1)
         relabel(-1, label_2)
 
-<<<<<<< HEAD
         self.action.y_changed = self.action.labels_changed = True
-=======
-        self.y_changed = self.info_changed = self.multi_changed = True
->>>>>>> fa50cff4
 
     def action_save_track(self):
         # clear any empty tracks before saving file
         empty_tracks = []
-<<<<<<< HEAD
         for key in self.labels.tracks:
             if not self.labels.tracks[key]['frames']:
                 empty_tracks.append(self.labels.tracks[key]['label'])
         for track in empty_tracks:
             del self.labels.tracks[track]
-=======
-        for key in self.state.tracks:
-            if not self.state.tracks[key]['frames']:
-                empty_tracks.append(self.state.tracks[key]['label'])
-        for track in empty_tracks:
-            del self.state.tracks[track]
->>>>>>> fa50cff4
 
         # create file object in memory instead of writing to disk
         trk_file_obj = io.BytesIO()
 
         with tarfile.open(fileobj=trk_file_obj, mode='w') as trks:
             with tempfile.NamedTemporaryFile('w') as lineage_file:
-<<<<<<< HEAD
                 json.dump(self.labels.tracks, lineage_file, indent=1)
-=======
-                json.dump(self.state.tracks, lineage_file, indent=1)
->>>>>>> fa50cff4
                 lineage_file.flush()
                 trks.add(lineage_file.name, 'lineage.json')
 
@@ -1285,11 +828,7 @@
             # go to beginning of file object
             trk_file_obj.seek(0)
             s3 = self.project._get_s3_client()
-<<<<<<< HEAD
             s3.upload_fileobj(trk_file_obj, self.project.output_bucket, self.project.path)
-=======
-            s3.upload_fileobj(trk_file_obj, self.state.output_bucket, self.state.path)
->>>>>>> fa50cff4
 
         except Exception as e:
             print('Something Happened: ', e, file=sys.stderr)
@@ -1300,7 +839,6 @@
         # if cell already exists elsewhere in trk:
         add_label = int(add_label)
         try:
-<<<<<<< HEAD
             old_frames = self.labels.tracks[add_label]['frames']
             updated_frames = np.append(old_frames, frame)
             updated_frames = np.unique(updated_frames).tolist()
@@ -1308,15 +846,6 @@
         # cell does not exist anywhere in trk:
         except KeyError:
             self.labels.tracks[add_label] = {
-=======
-            old_frames = self.state.tracks[add_label]['frames']
-            updated_frames = np.append(old_frames, frame)
-            updated_frames = np.unique(updated_frames).tolist()
-            self.state.tracks[add_label]['frames'] = updated_frames
-        # cell does not exist anywhere in trk:
-        except KeyError:
-            self.state.tracks[add_label] = {
->>>>>>> fa50cff4
                 'label': int(add_label),
                 'frames': [frame],
                 'daughters': [],
@@ -1324,22 +853,14 @@
                 'parent': None,
                 'capped': False,
             }
-<<<<<<< HEAD
             ids = np.append(self.labels.cell_ids[self.feature], add_label)
             self.labels.cell_ids[self.feature] = ids
 
         self.action.y_changed = self.action.labels_changed = True
-=======
-            self.state.cell_ids[self.feature] = np.append(self.state.cell_ids[self.feature],
-                                                          add_label)
-
-        self.y_changed = self.info_changed = True
->>>>>>> fa50cff4
 
     def del_cell_info(self, del_label, frame):
         """Remove a cell from the trk"""
         # remove cell from frame
-<<<<<<< HEAD
         old_frames = self.labels.tracks[del_label]['frames']
         updated_frames = np.delete(old_frames, np.where(old_frames == np.int64(frame))).tolist()
         self.labels.tracks[del_label]['frames'] = updated_frames
@@ -1351,28 +872,11 @@
             # also remove from list of cell_ids
             ids = self.labels.cell_ids[self.feature]
             self.labels.cell_ids[self.feature] = np.delete(
-=======
-        old_frames = self.state.tracks[del_label]['frames']
-        updated_frames = np.delete(old_frames, np.where(old_frames == np.int64(frame))).tolist()
-        self.state.tracks[del_label]['frames'] = updated_frames
-
-        # if that was the last frame, delete the entry for that cell
-        if self.state.tracks[del_label]['frames'] == []:
-            del self.state.tracks[del_label]
-
-            # also remove from list of cell_ids
-            ids = self.state.cell_ids[self.feature]
-            self.state.cell_ids[self.feature] = np.delete(
->>>>>>> fa50cff4
                 ids, np.where(ids == np.int64(del_label))
             )
 
             # If deleting lineage data, remove parent/daughter entries
-<<<<<<< HEAD
             for _, track in self.labels.tracks.items():
-=======
-            for _, track in self.state.tracks.items():
->>>>>>> fa50cff4
                 try:
                     track['daughters'].remove(del_label)
                 except ValueError:
@@ -1380,11 +884,7 @@
                 if track['parent'] == del_label:
                     track['parent'] = None
 
-<<<<<<< HEAD
         self.action.y_changed = self.action.labels_changed = True
-=======
-        self.y_changed = self.info_changed = True
->>>>>>> fa50cff4
 
 
 def predict_zstack_cell_ids(img, next_img, threshold=0.1):
