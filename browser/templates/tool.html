{% extends "base.html" %}

{%- block content -%}
{%- if settings['rgb'] -%}
  {% include "partials/infopane_abridged.html" %}
{%- else -%}
  {% include "partials/infopane.html" %}
{%- endif -%}

<main class="container">
  <div class="row">

    <div id="table-col" class="col s5">

<<<<<<< HEAD
      <h4>{{ title | title }}</h4>
      <!-- <p>Filename will be given after submit button is pressed.</p> -->
=======
      <h4>{{ settings['title'] | title }}</h4>
      <p>Filename will be given after submit button is pressed.</p>
>>>>>>> 562536a1

      {%- if source == 'SourceEnum.s3' -%}
      <div class="row">
        <div class="col s6">
          <button id="submit" class="btn waves-effect waves-light indigo" onClick="upload()">
            Submit<i class="material-icons right">send</i>
          </button>
        </div>
        <div class="col s6">
          {% include "partials/loading-bar.html" %}
        </div>
      </div>
      {%- else -%}
      <div class = "row">
        <div class = "col s6">
          <button id="download" class="btn waves-effect waves-light indigo" onClick="download()">
            Download<i class="material-icons right">file_download</i>
          </button>
        </div>
      </div>
      {%- endif -%}

      <!-- <div class="row hide" id="output">
        <div class="col s12">
          <p>Filename to COPY/PASTE:</p>
          <blockquote>{{ settings['filename'] }}</blockquote>
        </div>
      </div> -->

      <div class="row">
        <div class="col s12">
          {%- if settings['filetype'] == "zstack" -%}
            {% include "partials/zstack_table.html" %}
          {%- elif settings['filetype'] == "track" -%}
            {% include "partials/track_table.html" %}
          {%- endif -%}
        </div>
      </div>

    </div>

    <div id="canvas-col" class="col s6 offset-s1">
      <div class="row">
<<<<<<< HEAD
        <button class="waves-effect waves-light btn indigo"
       type="submit" id="undo" onClick="undo()" disabled=true hidden=true>
          <i class="material-icons left">undo</i>Undo
        </button>
        <button class="waves-effect waves-light btn indigo"
=======
        <button class="waves-effect waves-light btn indigo" 
       type="submit" id="undo" onClick="undo()" disabled=true hidden=true>
          <i class="material-icons left">undo</i>Undo
        </button>
        <button class="waves-effect waves-light btn indigo" 
>>>>>>> 562536a1
        type="submit" id="redo" onClick="redo()"  disabled=true hidden=true>
          <i class="material-icons left">redo</i>Redo
        </button>
      </div>
<<<<<<< HEAD

=======
      
>>>>>>> 562536a1
      <!-- Canvas used to display image and capture user input -->
      <canvas id="canvas" class="z-depth-2"></canvas>
      <!-- Second canvas used for acutal image processing, hidden -->
      <canvas id="hidden_seg_canvas" class="hide"></canvas>
    </div>

  </div>
</main>
{%- endblock -%}

{%- block extraJs -%}
{%- if settings['filetype'] == "zstack" -%}
  <script type="text/javascript" src="{{ url_for('static', filename='js/main_zstack.js') }}"></script>
  <script type="text/javascript" src="{{ url_for('static', filename='js/actions.js') }}"></script>
<<<<<<< HEAD
{%- elif filetype == "track" -%}
=======
{%- elif settings['filetype'] == "track" -%}
>>>>>>> 562536a1
  <script type="text/javascript" src="{{ url_for('static', filename='js/main_track.js') }}"></script>
{%- endif -%}

<!-- START DeepCell Label FUNCTION CALL -->
<script>
  var settings = {{settings | tojson}};
  function download() {
    let token = "{{token}}";
    window.location = `/downloadproject/${token}`;
  }
  function upload() {
    // disable button and show loading bar
    document.getElementById("submit").classList.add("disabled");
    document.getElementById("loading-bar").classList.add("active");
    upload_file(function(payload) {
      // disable loading bar and remove show output filename
      document.getElementById("loading-bar").classList.remove("active");
      document.getElementById("output").classList.remove("hide");
    });
  }
<<<<<<< HEAD
  startDeepCellLabel("{{token}}", settings);
=======
  startCaliban(settings);
>>>>>>> 562536a1
</script>
<!-- END DeepCell Label FUNCTION CALL -->
{%- endblock -%}<|MERGE_RESOLUTION|>--- conflicted
+++ resolved
@@ -12,13 +12,8 @@
 
     <div id="table-col" class="col s5">
 
-<<<<<<< HEAD
-      <h4>{{ title | title }}</h4>
-      <!-- <p>Filename will be given after submit button is pressed.</p> -->
-=======
       <h4>{{ settings['title'] | title }}</h4>
       <p>Filename will be given after submit button is pressed.</p>
->>>>>>> 562536a1
 
       {%- if source == 'SourceEnum.s3' -%}
       <div class="row">
@@ -62,28 +57,15 @@
 
     <div id="canvas-col" class="col s6 offset-s1">
       <div class="row">
-<<<<<<< HEAD
         <button class="waves-effect waves-light btn indigo"
        type="submit" id="undo" onClick="undo()" disabled=true hidden=true>
           <i class="material-icons left">undo</i>Undo
         </button>
         <button class="waves-effect waves-light btn indigo"
-=======
-        <button class="waves-effect waves-light btn indigo" 
-       type="submit" id="undo" onClick="undo()" disabled=true hidden=true>
-          <i class="material-icons left">undo</i>Undo
-        </button>
-        <button class="waves-effect waves-light btn indigo" 
->>>>>>> 562536a1
         type="submit" id="redo" onClick="redo()"  disabled=true hidden=true>
           <i class="material-icons left">redo</i>Redo
         </button>
       </div>
-<<<<<<< HEAD
-
-=======
-      
->>>>>>> 562536a1
       <!-- Canvas used to display image and capture user input -->
       <canvas id="canvas" class="z-depth-2"></canvas>
       <!-- Second canvas used for acutal image processing, hidden -->
@@ -98,11 +80,7 @@
 {%- if settings['filetype'] == "zstack" -%}
   <script type="text/javascript" src="{{ url_for('static', filename='js/main_zstack.js') }}"></script>
   <script type="text/javascript" src="{{ url_for('static', filename='js/actions.js') }}"></script>
-<<<<<<< HEAD
-{%- elif filetype == "track" -%}
-=======
 {%- elif settings['filetype'] == "track" -%}
->>>>>>> 562536a1
   <script type="text/javascript" src="{{ url_for('static', filename='js/main_track.js') }}"></script>
 {%- endif -%}
 
@@ -110,7 +88,7 @@
 <script>
   var settings = {{settings | tojson}};
   function download() {
-    let token = "{{token}}";
+    let token = "{{settings['token']}}";
     window.location = `/downloadproject/${token}`;
   }
   function upload() {
@@ -123,11 +101,7 @@
       document.getElementById("output").classList.remove("hide");
     });
   }
-<<<<<<< HEAD
-  startDeepCellLabel("{{token}}", settings);
-=======
   startCaliban(settings);
->>>>>>> 562536a1
 </script>
 <!-- END DeepCell Label FUNCTION CALL -->
 {%- endblock -%}