# DeepCell Label: A Cloud-Based Tool for Single-Cell Labeling

[![Build Status](https://github.com/vanvalenlab/deepcell-label/workflows/tests/badge.svg)](https://github.com/vanvalenlab/deepcell-label/actions)
[![Coverage Status](https://coveralls.io/repos/github/vanvalenlab/deepcell-label/badge.svg?branch=master)](https://coveralls.io/github/vanvalenlab/deepcell-label?branch=master)

DeepCell Label is a web-based data labeling tool based on [React](https://reactjs.org/), [XState](https://xstate.js.org/docs/), and [Flask](https://flask.palletsprojects.com/en/2.0.x/) that can be deployed on the cloud (e.g. with [AWS Elastic Beanstalk](https://aws.amazon.com/elasticbeanstalk/)). Try out DeepCell Label on [label.deepcell.org](https://label.deepcell.org).

## Controls

_Instructions for controls are also available in the dropdown "Instructions" pane while using DeepCell Label._

![DeepCell Label User Interface](/screenshots/deepcellLabelUI.png)

DeepCell Label has three main sections:

1. [display controls](#display-controls) on the left
2. [editing controls](#editing-labels) in the center
3. an [interactive canvas](#canvas) on the right

## Display Controls

DeepCell Label can display a raw image and labels that segment the image into object. On the far left, you'll find controls to adjust how the images and labels are displayed. On top, you'll see [segmentation controls](#segmentations) to change how to show the labels, and on bottom, there are [channels controls](#channels) to change how to show the image.

### Segmentations

![Segmentation display controls](/screenshots/segmentationDisplayControls.png)

The outline toggle controls where to outline all labels or only the selected labels. Pressing the hotkey <kbd>O</kbd> toggles the outline.

The opacity slider controls the transparency of the segmentation over of the raw image. Pressing the hotkey <kbd>Z</kbd> cycles between raw image only, labels overlaid on the raw image, and labels only.

The highlight toggle controls whether the selected label is colored red in the labels overlay.

If a project has multiple segmentation features, like a whole-cell segmentation and a nuclear segmentation, you can select which feature to view in the feature drop-down. Press <kbd>F</kbd> to view the next feature and press <kbd>Shift</kbd> + <kbd>F</kbd> to view the previous feature.

### Channels

The multi-channel toggle controls whether to view a single channel in grayscale or multiple channels in color. Press <kbd>Y</kbd> to toggle between the channel display modes.

#### Multi-channel mode

![Multi-channel display controls](/screenshots/multiChannelDisplayControls.png)

When the multi-channel toggle in on, you'll see a controller for each displayed channel.

These controllers let you change which channel is display, toggle it on and off, and adjust the channels dynamic range. At the bottom, there is a button to display more channels.

Each channel also has a pop-up options menu on its right side where you can remove the channel and change its color.

![Channel options](/screenshots/channelOptions.png)

#### Single-channel mode

![Multi-channel display controls](/screenshots/singleChannelDisplayControls.png)

When viewing a single channel, you can instead change which channel to display and adjust its dynamic range, brightness and contrast.

When in single-channel mode, press <kbd>C</kbd> to view the next channel and press <kbd>Shift</kbd> + <kbd>C</kbd> to view the previous channel.

Press <kbd>0</kbd> (zero) to reset the dynamic range, brightness, and contrast.

## Canvas

The canvas shows the raw image and the segmentation labels. You can navigate the canvas by zooming and panning.

Scroll up or press <kbd>+</kbd> to zoom in. Scroll down or press <kbd>-</kbd> or to zoom out.

While using most tools, you can pan around the canvas with a simple click and drag. For tools that use click and drag in their controls, like brush and threshold, hold <kbd>Space</kbd> and then click and drag to pan.

When the canvas is along the edge of an image, the border around the canvas will turn white on that side. When not on the edge, the canvas border is black.

Press <kbd>D</kbd> to view the next frame.

Press <kbd>A</kbd> to view the previous frame.

## Editing Labels

<<<<<<< HEAD
![Editing controls](/screenshots/segmentControls.png)
=======
<img src="screenshots/segmentControls.png" alt="Editing controls" height="300"/>
>>>>>>> 19df65a5

In the center editing controls, there is a [toolbar](#tools) on the upper left, an [actions palette](#actions) on the lower left, the [selected labels](#Selecting-Labels) on the right, and [undo and redo buttons](#undo-and-redo) at the top.

### Selecting Labels

We control which labels we're editing by selecting them as
the <strong>foreground</strong> or the <strong>background</strong>. When a label is the foreground, we can add more of that label,
while when a label is background, we can remove it.

Zero, which represents "no label", can be either the foreground,
letting us remove labels, or the background,
letting us create labels.

We can select the foreground label in two ways:

1. <strong>Click</strong> on a label while using the Select Tool

2. <strong><kbd>Shift</kbd> + Double Click</strong> on a label while using any Tool.

We can select the background label in two ways:

1. <strong>Double Click</strong> on a label while using the Select Tool.

2. <strong><kbd>Shift</kbd> + Click</strong> while using any Tool.

Double clicking also deselects any other labels to avoid selecting labels that you are no longer working on.

If you select an already selected label,
the foreground and background swap instead.

Here are some keyboard shortcuts to change the selected labels.

- Press <kbd>Esc</kbd> to reset the background to "no label".
- Press <kbd>N</kbd> to select a new, unused foreground label.
- Press <kbd>X</kbd> to swap the foreground and background.
- Press <kbd>[</kbd> or <kbd>]</kbd> to cycle the foreground label.
- Press <kbd>Shift</kbd> + <kbd>[</kbd> or <kbd>Shift</kbd> + <kbd>]</kbd> to cycle the background label.

### Tools

The tools control what happens when clicking on the canvas and let us edit the segmentation.

#### Select

Label uses Select by default to selects label by clicking on them.

Press <kbd>V</kbd> to use the Select tool.

Click on a label to select it as the foreground, and double click on a label to select it as the background.

You can also select labels while using any tool with
<kbd>Shift</kbd> + click to select the background and <kbd>Shift</kbd> + double click to select the foreground.

Double clicking to select also deselects other labels.

#### Brush and Eraser

Both the brush and eraser allow for pixel-level changes to labels. The brush adds a label, and the eraser removes a label. Click and drag to create a brush stroke, and release to paint or erase the label under the brush stroke.

Press <kbd>B</kbd> to use the Brush and press <kbd>E</kbd> to use the Eraser. Adjust the brush size with <kbd>&uarr;</kbd> to increase the size and <kbd>&darr;</kbd> to decrease the size.

When two labels are selected, you can use both the Brush and Eraser at the same time to replace one label with another. Pressing the Brush or Eraser buttons or hotkeys will unselect one of the labels to paint or erase a single label again.

#### Threshold

Threshold fills the brightest pixels within a bounding box with the foreground label. Thresholding only edits unlabeled area.

Press <kbd>T</kbd> to use Threshold.

Click and drag on the canvas to draw a bounding box for threshold.

#### Flood

Flood fills connected areas of label with another label. You can flood an unlabeled areas to fill holes in a label too.

Press <kbd>G</kbd> to use Flood.

<strong>Click</strong> on a label to flood it with the selected foreground label.

#### Trim

Trim removes disconnected areas of a label, leaving only the connected pixels behind.

Press <kbd>K</kbd> to use Trim.

<strong>Click</strong> on a label to trim it.

#### Watershed

Watershed splits a label into two. We can separate adjacent cells that mistakenly have the same label with Watershed. Watershed can only be used in single-channel mode because it uses the displayed channel to split the labels.

Press the <kbd>W</kbd> to use Watershed.

<strong>Click</strong> in the center of one cell, then <strong>Click</strong> in the center of another cell with the same label to split the cells into two labels.

### Actions

Actions edit the selected labels. Unlike tools, actions edit the labels immediately without clicking on the canvas.

#### Delete

Delete removes a label from the frame, replacing it with no label.

Press <kbd>Del</kbd> or <kbd>Backspace</kbd> to delete the selected label.

#### Autofit

Autofit adjusts a label to hug the nearest edges in the raw image, fixing an existing label's boundary. Autofit can only be used in single-channel mode because it uses the displayed channel to fit the label.

Press <kbd>M</kbd> to autofit the selected label.

#### Shrink and Grow

Shrink and grow contracts or expands a label's boundary by one pixel.

Press <kbd>Q</kbd> to shrink the selected label and press <kbd>Shift</kbd> + <kbd>Q</kbd> to grow the selected label.

#### Swap

Swap can switch two labels to make them consistent between frames.

Press <kbd>Shift</kbd> + <kbd>S</kbd> to swap the selected labels.

#### Replace

Replace combines two labels and can fix split labels that should be a single label.

Press <kbd>Shift</kbd> + <kbd>R</kbd> to combine selected labels.

### Undo and Redo

The undo and redo buttons can undo or redo the most recent edits to the labels. Undoing and redoing all restore the and UI and controls to their state when the edit happened. For example, when editing the labels while zoomed into a small area on the canvas, undoing will return the canvas to that spot.

Press <kbd>Ctrl</kbd> + <kbd>Z</kbd> to undo and <kbd>Ctrl</kbd> + <kbd>Shift</kbd> + <kbd>Z</kbd> to redo.<|MERGE_RESOLUTION|>--- conflicted
+++ resolved
@@ -75,11 +75,7 @@
 
 ## Editing Labels
 
-<<<<<<< HEAD
-![Editing controls](/screenshots/segmentControls.png)
-=======
 <img src="screenshots/segmentControls.png" alt="Editing controls" height="300"/>
->>>>>>> 19df65a5
 
 In the center editing controls, there is a [toolbar](#tools) on the upper left, an [actions palette](#actions) on the lower left, the [selected labels](#Selecting-Labels) on the right, and [undo and redo buttons](#undo-and-redo) at the top.
 
