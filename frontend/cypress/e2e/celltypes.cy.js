--- conflicted
+++ resolved
@@ -50,10 +50,7 @@
         .trigger('mouseover', canvasWidth / 4, canvasHeight / 4)
         .click()
         .wait(100);
-<<<<<<< HEAD
-=======
       // Note: the hover UI has been removed temporarily and is thus not tested
->>>>>>> 6a993cb7
       // cy.contains('Untitled 1 (1)');
       cy.get('[class$=-MuiAccordionSummary-content]').within(() => {
         cy.contains('2');
@@ -72,10 +69,7 @@
         .scrollIntoView()
         .trigger('mouseover', canvasWidth / 4, canvasHeight / 4)
         .click();
-<<<<<<< HEAD
-=======
       // Note: the hover UI has been removed temporarily and is thus not tested
->>>>>>> 6a993cb7
       // cy.contains('Untitled 1 (1)').should('not.exist');
     });
     cy.get('[data-testid="CheckCircleOutlineIcon"]').click();
