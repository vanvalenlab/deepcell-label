--- conflicted
+++ resolved
@@ -7,10 +7,7 @@
 import tempfile
 import timeit
 import traceback
-<<<<<<< HEAD
 import os
-=======
->>>>>>> 8c95962c
 
 import boto3
 import requests
