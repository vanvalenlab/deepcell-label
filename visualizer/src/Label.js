--- conflicted
+++ resolved
@@ -18,17 +18,7 @@
 import Instructions from './Instructions/Instructions';
 import { useCanvas, useLabeled, useLabelMode } from './ProjectContext';
 
-<<<<<<< HEAD
-const useStyles = makeStyles(theme => ({
-=======
 const useStyles = makeStyles((theme) => ({
-  root: {
-    boxSizing: 'border-box',
-    display: 'flex',
-    minHeight: '100vh',
-    flexDirection: 'column',
-  },
->>>>>>> 25914613
   main: {
     boxSizing: 'border-box',
     display: 'flex',
@@ -85,7 +75,7 @@
   const canvas = useCanvas();
   const labeled = useLabeled();
 
-  const value = useSelector(labelMode, state => {
+  const value = useSelector(labelMode, (state) => {
     return state.matches('segment') ? 0 : state.matches('track') ? 1 : false;
   });
 
