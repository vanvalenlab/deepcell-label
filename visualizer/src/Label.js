--- conflicted
+++ resolved
@@ -12,11 +12,7 @@
 import Footer from './Footer/Footer';
 import Instructions from './Instructions/Instructions';
 import Navbar from './Navbar';
-<<<<<<< HEAD
-import { useCanvas, useLabeled } from './ServiceContext';
-=======
-import { useCanvas, useLabeled, useProject } from './ProjectContext';
->>>>>>> 0eea1f77
+import { useCanvas, useLabeled } from './ProjectContext';
 
 const useStyles = makeStyles(theme => ({
   root: {
@@ -58,10 +54,6 @@
   const [canvasBoxWidth, setCanvasBoxWidth] = useState(0);
   const [canvasBoxHeight, setCanvasBoxHeight] = useState(0);
 
-<<<<<<< HEAD
-=======
-  const project = useProject();
->>>>>>> 0eea1f77
   const canvas = useCanvas();
   const labeled = useLabeled();
 
