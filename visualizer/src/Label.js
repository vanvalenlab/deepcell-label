import { Paper, Tab, Tabs } from '@material-ui/core';
import Box from '@material-ui/core/Box';
import { makeStyles } from '@material-ui/core/styles';
import { useSelector } from '@xstate/react';
import { ResizeSensor } from 'css-element-queries';
import debounce from 'lodash.debounce';
import { useEffect, useRef, useState } from 'react';
import Canvas from './Canvas/Canvas';
import ImageControls from './Controls/ImageControls/ImageControls';
import ActionButtons from './Controls/Segment/ActionButtons';
import SelectedPalette from './Controls/Segment/SelectedPalette';
import ToolButtons from './Controls/Segment/ToolButtons';
import UndoRedo from './Controls/Segment/UndoRedo';
import DivisionAlerts from './Controls/Tracking/Alerts/DivisionAlerts';
import Timeline from './Controls/Tracking/Timeline';
import Footer from './Footer/Footer';
import Instructions from './Instructions/Instructions';
import Navbar from './Navbar';
<<<<<<< HEAD
import { useCanvas, useLabeled } from './ProjectContext';
=======
import { useCanvas, useDeepCellLabel, useLabeled } from './ServiceContext';
>>>>>>> b80127ed

const useStyles = makeStyles(theme => ({
  root: {
    boxSizing: 'border-box',
    display: 'flex',
    minHeight: '100vh',
    flexDirection: 'column',
  },
  main: {
    boxSizing: 'border-box',
    display: 'flex',
    flexGrow: 1,
    padding: theme.spacing(1),
    alignItems: 'stretch',
    justifyContent: 'space-evenly',
    minHeight: 'calc(100vh - 66px - 57px - 74px - 1px)',
    // height: 'calc(100vh - 66px - 57px - 60px - 80px - 1px)'
  },
  controlPanelBox: {
    flex: '0 0 auto',
    padding: theme.spacing(1),
  },
  toolbarBox: {
    flex: '0 0 auto',
    padding: theme.spacing(1),
  },
  canvasBox: {
    position: 'relative',
    flex: '1 1 auto',
    maxHeight: '100vh',
    maxWidth: '100vw',
  },
}));

function TabPanel(props) {
  const { children, value, index, ...other } = props;

  return (
    <div
      role='tabpanel'
      hidden={value !== index}
      id={`simple-tabpanel-${index}`}
      aria-labelledby={`simple-tab-${index}`}
      {...other}
    >
      {value === index && children}
    </div>
  );
}

function Label() {
  const styles = useStyles();

  const canvasBoxRef = useRef({ offsetWidth: 0, offsetHeight: 0 });
  const [canvasBoxWidth, setCanvasBoxWidth] = useState(0);
  const [canvasBoxHeight, setCanvasBoxHeight] = useState(0);

  const project = useDeepCellLabel();
  const canvas = useCanvas();
  const labeled = useLabeled();

  const value = useSelector(project, state => {
    return state.matches('idle.segment') ? 0 : state.matches('idle.track') ? 1 : false;
  });

  const handleChange = (event, newValue) => {
    switch (newValue) {
      case 0:
        project.send('SEGMENT');
        break;
      case 1:
        project.send('TRACK');
        break;
      default:
        break;
    }
  };

  useEffect(() => {
    const setCanvasBoxDimensions = () => {
      setCanvasBoxWidth(canvasBoxRef.current.offsetWidth);
      setCanvasBoxHeight(canvasBoxRef.current.offsetHeight);
    };
    setCanvasBoxDimensions();

    new ResizeSensor(canvasBoxRef.current, debounce(setCanvasBoxDimensions, 20));
  }, [canvasBoxRef]);

  useEffect(() => {
    const padding = 5;
    canvas.send({
      type: 'DIMENSIONS',
      width: canvasBoxWidth,
      height: canvasBoxHeight,
      padding,
    });
  }, [canvas, canvasBoxWidth, canvasBoxHeight]);

  return (
    <div className={styles.root}>
      <Navbar />
      <Instructions />
      <Box className={styles.main}>
        <Box className={styles.controlPanelBox}>
          <Paper square>
            <Tabs
              orientation='vertical'
              value={value}
              indicatorColor='primary'
              textColor='primary'
              onChange={handleChange}
            >
              <Tab label='Segment' />
              <Tab label='Track' />
            </Tabs>
          </Paper>
          <ImageControls />
        </Box>
        <Box className={styles.toolbarBox}>
          <TabPanel value={value} index={0}>
            <UndoRedo />
            <Box display='flex' flexDirection='row'>
              <Box display='flex' flexDirection='column'>
                <ToolButtons />
                <ActionButtons />
              </Box>
              {labeled && <SelectedPalette />}
            </Box>
          </TabPanel>
          <TabPanel value={value} index={1}>
            <UndoRedo />
            <DivisionAlerts />
            {labeled && <Timeline />}
          </TabPanel>
        </Box>
        <Box ref={canvasBoxRef} className={styles.canvasBox}>
          <Canvas />
        </Box>
      </Box>
      <Footer />
    </div>
  );
}

export default Label;<|MERGE_RESOLUTION|>--- conflicted
+++ resolved
@@ -16,11 +16,7 @@
 import Footer from './Footer/Footer';
 import Instructions from './Instructions/Instructions';
 import Navbar from './Navbar';
-<<<<<<< HEAD
-import { useCanvas, useLabeled } from './ProjectContext';
-=======
-import { useCanvas, useDeepCellLabel, useLabeled } from './ServiceContext';
->>>>>>> b80127ed
+import { useCanvas, useLabeled, useProject } from './ProjectContext';
 
 const useStyles = makeStyles(theme => ({
   root: {
@@ -78,7 +74,7 @@
   const [canvasBoxWidth, setCanvasBoxWidth] = useState(0);
   const [canvasBoxHeight, setCanvasBoxHeight] = useState(0);
 
-  const project = useDeepCellLabel();
+  const project = useProject();
   const canvas = useCanvas();
   const labeled = useLabeled();
 
