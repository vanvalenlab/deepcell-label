--- conflicted
+++ resolved
@@ -16,13 +16,8 @@
 import FrameSlider from './Controls/Tracking/FrameSlider';
 import Timeline from './Controls/Tracking/Timeline';
 import Instructions from './Instructions/Instructions';
-<<<<<<< HEAD
-import Navbar from './Navbar';
-import { useCanvas, useLabeled } from './ProjectContext';
+import { useCanvas, useLabeled, useLabelMode } from './ProjectContext';
 import SelectRegistryFile from './SelectRegistryFile';
-=======
-import { useCanvas, useLabeled, useLabelMode } from './ProjectContext';
->>>>>>> a43ed6b0
 
 const useStyles = makeStyles(theme => ({
   main: {
@@ -123,9 +118,7 @@
       <Instructions />
       <Box className={styles.main}>
         <Box className={styles.controlPanelBox}>
-<<<<<<< HEAD
           <SelectRegistryFile />
-=======
           {track && (
             <Paper square>
               <Tabs
@@ -141,7 +134,6 @@
             </Paper>
           )}
           {review && <QCControls />}
->>>>>>> a43ed6b0
           <ImageControls />
         </Box>
         <Box className={styles.toolbarBox}>
