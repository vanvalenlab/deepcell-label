--- conflicted
+++ resolved
@@ -17,11 +17,7 @@
 import Footer from './Footer/Footer';
 import Instructions from './Instructions/Instructions';
 import Navbar from './Navbar';
-<<<<<<< HEAD
-import { useCanvas, useLabeled, useProject } from './ProjectContext';
-=======
 import { useCanvas, useLabeled, useLabelMode } from './ProjectContext';
->>>>>>> 51785adc
 
 const useStyles = makeStyles(theme => ({
   root: {
@@ -79,11 +75,7 @@
   const [canvasBoxWidth, setCanvasBoxWidth] = useState(0);
   const [canvasBoxHeight, setCanvasBoxHeight] = useState(0);
 
-<<<<<<< HEAD
-  const project = useProject();
-=======
   const labelMode = useLabelMode();
->>>>>>> 51785adc
   const canvas = useCanvas();
   const labeled = useLabeled();
 
