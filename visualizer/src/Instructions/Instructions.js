--- conflicted
+++ resolved
@@ -119,11 +119,7 @@
         </AccordionSummary>
         <AccordionDetails>
           <Tabs value={value} onChange={handleTabChange}>
-<<<<<<< HEAD
-            <Tab label='Display Controls' />
-=======
             <Tab label='Display' />
->>>>>>> f5e67ebc
             <Tab label='Canvas' />
             <Tab label='Select Labels' />
             <Tab label='Tools' />
