--- conflicted
+++ resolved
@@ -1,10 +1,6 @@
 import Typography from '@material-ui/core/Typography';
 import React from 'react';
-<<<<<<< HEAD
-import SelectedPalette, { SwapButton } from '../Controls/Segment/SelectedPalette';
-=======
 import SelectedPalette, { SwitchButton } from '../Controls/Segment/SelectedPalette';
->>>>>>> 8794ecc3
 
 function SelectInstructions() {
   return (
@@ -31,11 +27,7 @@
         labeled area over unlabeled area.
         <br />
         We can switch the selected foreground and background by pressing <kbd>X</kbd> or by pressing
-<<<<<<< HEAD
-        the swap button <SwapButton />.
-=======
         the swap button <SwitchButton />.
->>>>>>> 8794ecc3
         <br />
         The foreground and background squares also have arrows to cycle between all the labels.
       </Typography>
