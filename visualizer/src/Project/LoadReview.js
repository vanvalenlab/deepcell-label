import { useActor, useInterpret, useSelector } from '@xstate/react';
import { useEffect, useState } from 'react';
import Display from './Display';
import ProjectContext from './ProjectContext';
import ReviewContext from './ReviewContext';
import createReviewMachine from './service/reviewMachine';

function LoadReview({ ids, spots }) {
  const [reviewMachine] = useState(createReviewMachine(ids.split(',')));
  const review = useInterpret(reviewMachine);
  const project = useSelector(review, (state) => {
    const { projectId, projects } = state.context;
    return projects[projectId];
  });
  const loader = useSelector(review, (state) => {
    const { projectId, loaders } = state.context;
    return loaders[projectId];
  });
  const [load] = useActor(loader);

  const [track, setTrack] = useState(false);

  useEffect(() => {
    if (load.matches('loaded')) {
<<<<<<< HEAD
      const { rawArrays, labeledArrays, labels, spots, lineage, overlaps } = load.context;
      setTrack(lineage !== null);
=======
      const { rawArrays, labeledArrays, labels, spots, lineage } = load.context;
      setTrack(lineage !== null && lineage !== undefined);
>>>>>>> 0e7a6bff
      project.send({
        type: 'LOADED',
        rawArrays,
        labeledArrays,
        labels,
        spots,
        lineage,
        overlaps,
      });
    }
  }, [load, project]);

  return (
    <ReviewContext review={review}>
      <ProjectContext project={project}>
        <Display review={true} track={track} spots={spots} />
      </ProjectContext>
    </ReviewContext>
  );
}

export default LoadReview;<|MERGE_RESOLUTION|>--- conflicted
+++ resolved
@@ -22,13 +22,8 @@
 
   useEffect(() => {
     if (load.matches('loaded')) {
-<<<<<<< HEAD
       const { rawArrays, labeledArrays, labels, spots, lineage, overlaps } = load.context;
-      setTrack(lineage !== null);
-=======
-      const { rawArrays, labeledArrays, labels, spots, lineage } = load.context;
       setTrack(lineage !== null && lineage !== undefined);
->>>>>>> 0e7a6bff
       project.send({
         type: 'LOADED',
         rawArrays,
