--- conflicted
+++ resolved
@@ -53,9 +53,8 @@
         BACKEND_UNDO: { actions: forwardTo('api') },
         BACKEND_REDO: { actions: forwardTo('api') },
         EDITED: { actions: forwardTo('image') },
-<<<<<<< HEAD
         ADD_ACTOR: { actions: forwardTo('undo') },
-        USE_TOOL: { actions: forwardTo('canvas') },
+        TOOL: { actions: forwardTo('canvas') },
         COORDINATES: { actions: forwardTo('tool') },
         mouseup: { actions: forwardTo('tool') },
         mousedown: { actions: forwardTo('tool') },
@@ -67,14 +66,6 @@
         GRAYSCALE: { actions: forwardTo('tool') },
         COLOR: { actions: forwardTo('tool') },
         FOREGROUND: { actions: forwardTo('tracking') },
-=======
-        ADD_ACTOR: {
-          actions: send((_, { actor }) => ({ type: 'ADD_ACTOR', actor }), {
-            to: 'undo',
-          }),
-        },
-        TOOL: { actions: forwardTo('canvas') },
->>>>>>> 0d2204f5
       },
     },
     {
