--- conflicted
+++ resolved
@@ -65,25 +65,12 @@
         COLOR: { actions: forwardTo('tool') },
         LABELED_ARRAY: { actions: forwardTo('canvas') },
         LABELS: {
-<<<<<<< HEAD
-          actions: [
-            forwardTo('tool'),
-            forwardTo('tracking'),
-            forwardTo('select'),
-          ],
-=======
-          actions: [forwardTo('tool'), forwardTo('select')],
->>>>>>> cfa7f110
+          actions: [forwardTo('tool'), forwardTo('tracking'), forwardTo('select')],
         },
 
         // from canvas
         LABEL: {
-<<<<<<< HEAD
-          actions: [
-            forwardTo('tool'),
-            forwardTo('tracking'),
-            forwardTo('select'),
-          ],
+          actions: [forwardTo('tool'), forwardTo('tracking'), forwardTo('select')],
         },
         COORDINATES: { actions: forwardTo('tool') },
         FOREGROUND: { actions: [forwardTo('tool'), forwardTo('tracking')] },
@@ -92,17 +79,6 @@
         mouseup: { actions: [forwardTo('tool'), forwardTo('tracking')] },
         mousedown: { actions: [forwardTo('tool'), forwardTo('tracking')] },
         mousemove: { actions: [forwardTo('tool'), forwardTo('tracking')] },
-=======
-          actions: [forwardTo('tool'), forwardTo('select')],
-        },
-        COORDINATES: { actions: forwardTo('tool') },
-        FOREGROUND: { actions: forwardTo('tool') },
-        BACKGROUND: { actions: forwardTo('tool') },
-        SELECTED: { actions: forwardTo('tool') },
-        mouseup: { actions: forwardTo('tool') },
-        mousedown: { actions: forwardTo('tool') },
-        mousemove: { actions: forwardTo('tool') },
->>>>>>> cfa7f110
 
         // from undo
         BACKEND_UNDO: { actions: forwardTo('api') },
@@ -126,10 +102,7 @@
           imageRef: context => spawn(createImageMachine(context), 'image'),
           toolRef: () => spawn(toolMachine, 'tool'),
           apiRef: context => spawn(createApiMachine(context), 'api'),
-<<<<<<< HEAD
           trackingRef: () => spawn(trackingMachine, 'tracking'),
-=======
->>>>>>> cfa7f110
           selectRef: () => spawn(selectMachine, 'select'),
         }),
         spawnUndo: assign({
@@ -145,10 +118,7 @@
         }),
         sendProject: pure((context, event) => {
           const projectEvent = { type: 'PROJECT', ...event.data };
-          return [
-            send(projectEvent, { to: 'canvas' }),
-            send(projectEvent, { to: 'image' }),
-          ];
+          return [send(projectEvent, { to: 'canvas' }), send(projectEvent, { to: 'image' })];
         }),
         dispatchEdit: send(
           ({ frame, feature, channel }, e) => ({
