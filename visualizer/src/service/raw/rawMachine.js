<<<<<<< HEAD
import { bind, unbind } from 'mousetrap';
=======
>>>>>>> e73ce3db
import { actions, assign, forwardTo, Machine, send, sendParent, spawn } from 'xstate';
import createChannelMachine from './channelMachine';
import createColorMachine from './colorMachine';
import createGrayscaleMachine from './grayscaleMachine';

const { pure, respond } = actions;

const preloadState = {
  entry: 'startPreload',
  on: {
    CHANNEL_LOADED: { actions: 'preload' },
  },
};

const frameState = {
  initial: 'loading',
  states: {
    idle: {},
    loading: {
      on: {
        CHANNEL_LOADED: {
          cond: 'isLoadingFrame',
          actions: 'forwardToDisplay',
        },
        FRAME_LOADED: { target: 'loaded', actions: 'sendLoaded' },
      },
    },
    loaded: {
      on: {
        FRAME: { target: 'idle', actions: ['setFrame', 'forwardToDisplay'] },
        CHANNEL: { target: 'loading' },
      },
    },
  },
  on: {
    LOAD_FRAME: {
      target: '.loading',
      cond: 'diffLoadingFrame',
      actions: ['setLoadingFrame', 'forwardToDisplay'],
    },
  },
};

const channelState = {
  on: {
    CHANNEL: { actions: sendParent((c, e) => e) },
    LOAD_CHANNEL: { actions: 'forwardToDisplay' },
    CHANNEL_LOADED: { actions: 'forwardToDisplay' },
  },
};

const colorState = {
  entry: [sendParent('COLOR'), assign({ isGrayscale: false })],
  on: { TOGGLE_COLOR_MODE: 'grayscale' },
};

const grayscaleState = {
<<<<<<< HEAD
  entry: [sendParent('GRAYSCALE'), assign({ isGrayscale: true })],
  invoke: [{ src: 'listenForInvertHotkey' }, { src: 'listenForResetHotkey' }],
=======
  entry: [sendParent('GRAYSCALE'), assign({ colorMode: ({ grayscale }) => grayscale })],
>>>>>>> e73ce3db
  on: {
    TOGGLE_COLOR_MODE: 'color',
    RESET: { actions: 'forwardToChannel' },
  },
  initial: 'idle',
  states: {
    idle: {
      on: {
        // restart channel hotkey
        CHANNEL: { target: 'idle', actions: 'setChannel', internal: false },
      },
    },
  },
};

<<<<<<< HEAD
const displayState = {
  initial: 'initial',
=======
const colorModeState = {
  initial: 'color',
>>>>>>> e73ce3db
  states: {
    initial: {
      always: [
        { cond: ({ isGrayscale }) => isGrayscale, target: 'grayscale' },
        { target: 'color' },
      ],
    },
    grayscale: grayscaleState,
    color: colorState,
  },
};

const restoreState = {
  on: {
    RESTORE: {
      actions: ['restore', respond('RESTORED')],
    },
    SAVE: { actions: 'save' },
  },
};

const createRawMachine = (projectId, numChannels, numFrames) =>
  Machine(
    {
      context: {
        projectId,
        numChannels,
        numFrames,
        channels: [], // all channels that can be used in layers
        channelNames: [], // names of all channels
        frame: 0, // needed?
        loadingFrame: 0, // needed?
        channel: 0,
        colorMode: null,
        grayscaleMode: null,
        isGrayscale: Number(numChannels) === 1,
      },
      entry: ['spawnChannels', 'spawnColorModes'],
      type: 'parallel',
      states: {
        preload: preloadState,
        frame: frameState,
        channel: channelState,
        display: displayState,
        restore: restoreState,
      },
      on: {
        TOGGLE_INVERT: { actions: 'forwardToChannel' },
      },
    },
    {
<<<<<<< HEAD
      services: {
        listenForChannelHotkeys:
          ({ channel, numChannels }) =>
          send => {
            const prevChannel = (channel - 1 + numChannels) % numChannels;
            const nextChannel = (channel + 1) % numChannels;
            bind('shift+c', () => send({ type: 'LOAD_CHANNEL', channel: prevChannel }));
            bind('c', () => send({ type: 'LOAD_CHANNEL', channel: nextChannel }));
            return () => {
              unbind('shift+c');
              unbind('c');
            };
          },
        listenForInvertHotkey: () => send => {
          bind('i', () => send('TOGGLE_INVERT'));
          return () => unbind('i');
        },
        listenForResetHotkey: () => send => {
          bind('0', () => send('RESET'));
          return () => unbind('0');
        },
      },
=======
>>>>>>> e73ce3db
      guards: {
        isLoadingFrame: ({ loadingFrame }, { frame }) => loadingFrame === frame,
        diffLoadingFrame: ({ loadingFrame }, { frame }) => loadingFrame !== frame,
      },
      actions: {
        /** Create a channel actor for each channel */
        spawnChannels: assign({
          channels: ({ projectId, numChannels, numFrames }) => {
            return Array(numChannels)
              .fill(0)
              .map((val, index) =>
                spawn(createChannelMachine(projectId, index, numFrames), `channel${index}`)
              );
          },
          channelNames: ({ numChannels }) =>
            [...Array(numChannels).keys()].map(i => `channel ${i}`),
        }),
        spawnColorModes: assign({
<<<<<<< HEAD
          grayscaleMode: context => spawn(createGrayscaleMachine(context), 'grayscaleMode'),
          colorMode: context => spawn(createColorMachine(context), 'colorMode'),
=======
          grayscale: context => spawn(createGrayscaleMachine(context), 'grayscale'),
          color: context => spawn(createColorMachine(context), 'color'),
>>>>>>> e73ce3db
        }),
        startPreload: pure(({ channels }) =>
          channels.map(channel => send('PRELOAD', { to: channel }))
        ),
        preload: respond('PRELOAD'),
        sendLoaded: sendParent('RAW_LOADED'),
        setLoadingFrame: assign({ loadingFrame: (_, { frame }) => frame }),
        setFrame: assign((_, { frame }) => ({ frame })),
        setChannel: assign((_, { channel }) => ({ channel })),
<<<<<<< HEAD
        forwardToDisplay: forwardTo(({ isGrayscale }) =>
          isGrayscale ? 'grayscaleMode' : 'colorMode'
        ),
        forwardToChannel: forwardTo(({ channel, channels }) => channels[channel]),
        save: respond(({ channel, isGrayscale }) => ({ type: 'RESTORE', channel, isGrayscale })),
        restore: pure((context, event) => {
          const actions = [];
          actions.push(send({ type: 'LOAD_CHANNEL', channel: event.channel }));
          if (context.isGrayscale !== event.isGrayscale) {
            actions.push(send({ type: 'TOGGLE_COLOR_MODE' }));
          }
          return actions;
        }),
=======
        forwardToColorMode: forwardTo(({ colorMode }) => colorMode),
        forwardToChannel: forwardTo(({ channel, channels }) => channels[channel]),
        save: respond(({ channel }) => ({ type: 'RESTORE', channel })),
        restore: send((_, { channel }) => ({ type: 'LOAD_CHANNEL', channel })),
>>>>>>> e73ce3db
      },
    }
  );

export default createRawMachine;<|MERGE_RESOLUTION|>--- conflicted
+++ resolved
@@ -1,7 +1,3 @@
-<<<<<<< HEAD
-import { bind, unbind } from 'mousetrap';
-=======
->>>>>>> e73ce3db
 import { actions, assign, forwardTo, Machine, send, sendParent, spawn } from 'xstate';
 import createChannelMachine from './channelMachine';
 import createColorMachine from './colorMachine';
@@ -59,12 +55,7 @@
 };
 
 const grayscaleState = {
-<<<<<<< HEAD
   entry: [sendParent('GRAYSCALE'), assign({ isGrayscale: true })],
-  invoke: [{ src: 'listenForInvertHotkey' }, { src: 'listenForResetHotkey' }],
-=======
-  entry: [sendParent('GRAYSCALE'), assign({ colorMode: ({ grayscale }) => grayscale })],
->>>>>>> e73ce3db
   on: {
     TOGGLE_COLOR_MODE: 'color',
     RESET: { actions: 'forwardToChannel' },
@@ -80,13 +71,8 @@
   },
 };
 
-<<<<<<< HEAD
 const displayState = {
   initial: 'initial',
-=======
-const colorModeState = {
-  initial: 'color',
->>>>>>> e73ce3db
   states: {
     initial: {
       always: [
@@ -138,31 +124,6 @@
       },
     },
     {
-<<<<<<< HEAD
-      services: {
-        listenForChannelHotkeys:
-          ({ channel, numChannels }) =>
-          send => {
-            const prevChannel = (channel - 1 + numChannels) % numChannels;
-            const nextChannel = (channel + 1) % numChannels;
-            bind('shift+c', () => send({ type: 'LOAD_CHANNEL', channel: prevChannel }));
-            bind('c', () => send({ type: 'LOAD_CHANNEL', channel: nextChannel }));
-            return () => {
-              unbind('shift+c');
-              unbind('c');
-            };
-          },
-        listenForInvertHotkey: () => send => {
-          bind('i', () => send('TOGGLE_INVERT'));
-          return () => unbind('i');
-        },
-        listenForResetHotkey: () => send => {
-          bind('0', () => send('RESET'));
-          return () => unbind('0');
-        },
-      },
-=======
->>>>>>> e73ce3db
       guards: {
         isLoadingFrame: ({ loadingFrame }, { frame }) => loadingFrame === frame,
         diffLoadingFrame: ({ loadingFrame }, { frame }) => loadingFrame !== frame,
@@ -181,13 +142,8 @@
             [...Array(numChannels).keys()].map(i => `channel ${i}`),
         }),
         spawnColorModes: assign({
-<<<<<<< HEAD
           grayscaleMode: context => spawn(createGrayscaleMachine(context), 'grayscaleMode'),
           colorMode: context => spawn(createColorMachine(context), 'colorMode'),
-=======
-          grayscale: context => spawn(createGrayscaleMachine(context), 'grayscale'),
-          color: context => spawn(createColorMachine(context), 'color'),
->>>>>>> e73ce3db
         }),
         startPreload: pure(({ channels }) =>
           channels.map(channel => send('PRELOAD', { to: channel }))
@@ -197,7 +153,6 @@
         setLoadingFrame: assign({ loadingFrame: (_, { frame }) => frame }),
         setFrame: assign((_, { frame }) => ({ frame })),
         setChannel: assign((_, { channel }) => ({ channel })),
-<<<<<<< HEAD
         forwardToDisplay: forwardTo(({ isGrayscale }) =>
           isGrayscale ? 'grayscaleMode' : 'colorMode'
         ),
@@ -211,12 +166,6 @@
           }
           return actions;
         }),
-=======
-        forwardToColorMode: forwardTo(({ colorMode }) => colorMode),
-        forwardToChannel: forwardTo(({ channel, channels }) => channels[channel]),
-        save: respond(({ channel }) => ({ type: 'RESTORE', channel })),
-        restore: send((_, { channel }) => ({ type: 'LOAD_CHANNEL', channel })),
->>>>>>> e73ce3db
       },
     }
   );
