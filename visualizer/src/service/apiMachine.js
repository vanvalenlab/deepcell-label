import { Machine, sendParent } from 'xstate';

/** Returns a Promise for a DeepCell Label API call based on the event. */
function getApiService(context, event) {
  switch (event.type) {
    case 'EDIT':
      return edit(context, event);
    case 'BACKEND_UNDO':
      return undo(context, event);
    case 'BACKEND_REDO':
      return redo(context, event);
  }
}

function edit(context, event) {
  const editRoute = `${document.location.origin}/api/edit/${context.projectId}/${event.action}`;
  const options = { method: 'POST', body: new URLSearchParams(event.args) };
  return fetch(editRoute, options).then(checkResponseCode);
}

function undo(context, event) {
  const undoRoute = `${document.location.origin}/api/undo/${context.projectId}`;
  const options = { method: 'POST' };
  return fetch(undoRoute, options).then(checkResponseCode);
}

function redo(context, event) {
  const redoRoute = `${document.location.origin}/api/redo/${context.projectId}`;
  const options = { method: 'POST' };
  return fetch(redoRoute, options).then(checkResponseCode);
}

function upload(context, event) {
  const { bucket, projectId } = context;
  const uploadRoute = `${document.location.origin}/api/upload/${bucket}/${projectId}`;
  const options = { method: 'POST' };
  return fetch(uploadRoute, options).then(checkResponseCode);
}

function download(context, event) {
  const { projectId } = context;
<<<<<<< HEAD
  console.log('downloading');
=======
>>>>>>> f5e67ebc
  const downloadRoute = `${document.location.origin}/api/download/${projectId}`;
  const options = { method: 'GET' };
  const promise = fetch(downloadRoute, options);
  const filename = promise.then(response => {
<<<<<<< HEAD
    const regex = /(?<=filename=).*(?=$)/;
    const header = response.headers.get('content-disposition');
    let filename = header.match(regex)[0] ?? `${projectId}.npz`;
=======
    const regex = /filename=(.*)$/;
    const header = response.headers.get('content-disposition');
    let filename = header.match(regex)[1] ?? `${projectId}.npz`;
>>>>>>> f5e67ebc
    // Strip quotes
    filename = filename.replaceAll('"', '');
    // Remove leading folders
    if (filename.includes('/')) {
      filename = filename.slice(filename.lastIndexOf('/') + 1);
    }
    return filename;
  });
  const url = promise.then(response => response.blob()).then(blob => URL.createObjectURL(blob));
  return Promise.all([filename, url]);
}

function checkResponseCode(response) {
  return response.json().then(json => {
    return response.ok ? json : Promise.reject(json);
  });
}

const createApiMachine = ({ projectId, bucket }) =>
  Machine(
    {
      id: 'api',
      context: {
        projectId,
        bucket,
      },
      initial: 'idle',
      states: {
        idle: {
          on: {
            EDIT: 'loading',
            BACKEND_UNDO: 'loading',
            BACKEND_REDO: 'loading',
            UPLOAD: 'uploading',
            DOWNLOAD: 'downloading',
          },
        },
        loading: {
          invoke: {
            id: 'labelAPI',
            src: getApiService,
            onDone: {
              target: 'idle',
              actions: 'sendEdited',
            },
            onError: {
              target: 'idle',
              actions: 'sendError',
            },
          },
        },
        uploading: {
          invoke: {
            src: upload,
            onDone: 'idle',
            onError: {
              target: 'idle',
              actions: 'sendError',
            },
          },
        },
        downloading: {
          invoke: {
            src: download,
            onDone: { target: 'idle', actions: 'download' },
            onError: {
              target: 'idle',
<<<<<<< HEAD
              actions: [(c, e) => console.log(e), 'sendError'],
=======
              actions: 'sendError',
>>>>>>> f5e67ebc
            },
          },
        },
      },
    },
    {
      actions: {
        download: (_, event) => {
          const [filename, url] = event.data;
          const link = document.createElement('a');
          link.href = url;
          link.download = filename;
          link.click();
        },
        sendEdited: sendParent((_, event) => ({
          type: 'EDITED',
          data: event.data,
        })),
        sendError: sendParent((_, event) => ({
          type: 'ERROR',
          error: event.data.error,
        })),
      },
    }
  );

export default createApiMachine;<|MERGE_RESOLUTION|>--- conflicted
+++ resolved
@@ -39,23 +39,13 @@
 
 function download(context, event) {
   const { projectId } = context;
-<<<<<<< HEAD
-  console.log('downloading');
-=======
->>>>>>> f5e67ebc
   const downloadRoute = `${document.location.origin}/api/download/${projectId}`;
   const options = { method: 'GET' };
   const promise = fetch(downloadRoute, options);
   const filename = promise.then(response => {
-<<<<<<< HEAD
-    const regex = /(?<=filename=).*(?=$)/;
-    const header = response.headers.get('content-disposition');
-    let filename = header.match(regex)[0] ?? `${projectId}.npz`;
-=======
     const regex = /filename=(.*)$/;
     const header = response.headers.get('content-disposition');
     let filename = header.match(regex)[1] ?? `${projectId}.npz`;
->>>>>>> f5e67ebc
     // Strip quotes
     filename = filename.replaceAll('"', '');
     // Remove leading folders
@@ -123,11 +113,7 @@
             onDone: { target: 'idle', actions: 'download' },
             onError: {
               target: 'idle',
-<<<<<<< HEAD
-              actions: [(c, e) => console.log(e), 'sendError'],
-=======
               actions: 'sendError',
->>>>>>> f5e67ebc
             },
           },
         },
