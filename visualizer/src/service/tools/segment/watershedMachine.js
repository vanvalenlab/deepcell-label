import { assign, Machine, sendParent } from 'xstate';
import { toolActions, toolGuards } from './toolUtils';

const watershedMachine = Machine(
  {
    context: {
      x: null,
      y: null,
      hovering: null,
      foreground: null,
      background: null,
      storedLabel: null,
      storedX: null,
      storedY: null,
    },
    on: {
      COORDINATES: { actions: 'setCoordinates' },
      HOVERING: { actions: 'setHovering' },
      FOREGROUND: { actions: 'setForeground' },
      BACKGROUND: { actions: 'setBackground' },
    },
    initial: 'idle',
    states: {
      idle: {
        on: {
          mouseup: [
            { cond: 'onNoLabel' },
            {
              target: 'clicked',
              actions: ['selectForeground', 'storeClick'],
            },
          ],
        },
      },
      clicked: {
        on: {
<<<<<<< HEAD
=======
          EXIT: 'idle',
>>>>>>> af4a0626
          FOREGROUND: { actions: 'setForeground', target: 'idle' },
          mouseup: {
            cond: 'validSecondSeed',
            target: 'idle',
            actions: ['watershed', 'newBackground'],
          },
        },
      },
    },
  },
  {
    guards: {
      ...toolGuards,
      validSecondSeed: ({ hovering, foreground, x, y, storedX, storedY }) =>
        hovering === foreground && // same label
        (x !== storedX || y !== storedY), // different point
    },
    actions: {
      ...toolActions,
      storeClick: assign({
        storedLabel: ({ hovering }) => hovering,
        storedX: ({ x }) => x,
        storedY: ({ y }) => y,
      }),
      selectForeground: sendParent('SELECT_FOREGROUND'),
      newBackground: sendParent({ type: 'BACKGROUND', background: 0 }),
      watershed: sendParent(({ storedLabel, storedX, storedY, x, y }) => ({
        type: 'EDIT',
        action: 'watershed',
        args: {
          label: storedLabel,
          x1_location: storedX,
          y1_location: storedY,
          x2_location: x,
          y2_location: y,
        },
      })),
    },
  }
);

export default watershedMachine;<|MERGE_RESOLUTION|>--- conflicted
+++ resolved
@@ -34,10 +34,7 @@
       },
       clicked: {
         on: {
-<<<<<<< HEAD
-=======
           EXIT: 'idle',
->>>>>>> af4a0626
           FOREGROUND: { actions: 'setForeground', target: 'idle' },
           mouseup: {
             cond: 'validSecondSeed',
