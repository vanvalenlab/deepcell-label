--- conflicted
+++ resolved
@@ -18,11 +18,7 @@
           actions: ['resetForeground', 'selectBackground'],
         },
         { cond: 'onForeground', actions: 'selectBackground' },
-<<<<<<< HEAD
-        { actions: [(c, e) => console.log(c), 'selectForeground'] },
-=======
         { actions: 'selectForeground' },
->>>>>>> af4a0626
       ],
     },
   },
