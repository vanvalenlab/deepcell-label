import { actions, assign, forwardTo, Machine, send, sendParent, spawn } from 'xstate';
import createBrushMachine from './tools/brushMachine';
import createFloodMachine from './tools/floodMachine';
import createSelectMachine from './tools/selectMachine';
import createThresholdMachine from './tools/thresholdMachine';
import { toolActions, toolGuards } from './tools/toolUtils';
import createTrimMachine from './tools/trimMachine';
import createWatershedMachine from './tools/watershedMachine';

const { pure, respond } = actions;

// TODO: move to config file?
const colorTools = ['brush', 'select', 'trim', 'flood'];
const grayscaleTools = ['brush', 'select', 'trim', 'flood', 'watershed', 'threshold'];

const createToolMachineLookup = {
  brush: createBrushMachine,
  select: createSelectMachine,
  threshold: createThresholdMachine,
  trim: createTrimMachine,
  flood: createFloodMachine,
  watershed: createWatershedMachine,
};

const createToolMachine = context => {
  const { tool } = context;
  return spawn(createToolMachineLookup[tool](context), 'tool');
};

const colorModeState = {
  initial: 'color',
  states: {
    color: {
      on: {
        GRAYSCALE: 'grayscale',
      },
    },
    grayscale: {
      on: {
        COLOR: [
          { target: 'color', cond: 'usingColorTool' },
          { target: 'color', actions: 'useSelect' },
        ],
        USE_WATERSHED: { actions: 'useWatershed' },
        USE_THRESHOLD: { actions: 'useThreshold' },
        AUTOFIT: { actions: 'autofit' },
      },
    },
  },
  on: {
    USE_BRUSH: { actions: 'useBrush' },
    USE_ERASER: { actions: 'useEraser' },
    USE_SELECT: { actions: 'useSelect' },
    USE_TRIM: { actions: 'useTrim' },
    USE_FLOOD: { actions: 'useFlood' },
  },
};

const useToolActions = {
  useBrush: pure(({ foreground: fg, background: bg }) => [
    send({ type: 'FOREGROUND', foreground: fg === 0 ? bg : fg }),
    send({ type: 'BACKGROUND', background: 0 }),
    assign({
      tool: 'brush',
      toolActor: context => spawn(createBrushMachine(context), 'tool'),
    }),
    sendParent({ type: 'TOOL', tool: 'brush' }),
  ]),
  useEraser: pure(({ foreground: fg, background: bg }) => [
    send({ type: 'FOREGROUND', foreground: 0 }),
    send({ type: 'BACKGROUND', background: bg === 0 ? fg : bg }),
    assign({
      tool: 'brush',
      toolActor: context => spawn(createBrushMachine(context), 'tool'),
    }),
    sendParent({ type: 'TOOL', tool: 'brush' }),
  ]),
  useSelect: pure(() => [
    assign({
      tool: 'select',
      toolActor: context => spawn(createSelectMachine(context), 'tool'),
    }),
    sendParent({ type: 'TOOL', tool: 'select' }),
  ]),
  useTrim: pure(() => [
    assign({
      tool: 'trim',
      toolActor: context => spawn(createTrimMachine(context), 'tool'),
    }),
    sendParent({ type: 'TOOL', tool: 'trim' }),
  ]),
  useFlood: pure(() => [
    assign({
      tool: 'flood',
      toolActor: context => spawn(createFloodMachine(context), 'tool'),
    }),
    sendParent({ type: 'TOOL', tool: 'flood' }),
  ]),
  useWatershed: pure(() => [
    assign({
      tool: 'watershed',
      toolActor: context => spawn(createWatershedMachine(context), 'tool'),
    }),
    sendParent({ type: 'TOOL', tool: 'watershed' }),
  ]),
  useThreshold: pure(() => [
    assign({
      tool: 'threshold',
      toolActor: context => spawn(createThresholdMachine(context), 'tool'),
    }),
    sendParent({ type: 'TOOL', tool: 'threshold' }),
  ]),
};

const editActions = {
  swap: send(({ foreground, background }) => ({
    type: 'EDIT',
    action: 'swap_single_frame',
    args: {
      label_1: foreground,
      label_2: background,
    },
  })),
  replace: send(({ foreground, background }) => ({
    type: 'EDIT',
    action: 'replace_single',
    args: {
      label_1: foreground,
      label_2: background,
    },
  })),
  erode: send(({ selected }) => ({
    type: 'EDIT',
    action: 'erode',
    args: { label: selected },
  })),
  dilate: send(({ selected }) => ({
    type: 'EDIT',
    action: 'dilate',
    args: { label: selected },
  })),
  delete: send(({ selected }) => ({
    type: 'EDIT',
    action: 'replace_single',
    args: { label_1: 0, label_2: selected },
  })),
  autofit: send(({ selected }) => ({
    type: 'EDIT',
    action: 'active_contour',
    args: { label: selected },
  })),
};

const toolMachine = Machine(
  {
    id: 'tool',
    context: {
      label: 0,
      selected: 1,
      foreground: 1,
      background: 0,
      x: 0,
      y: 0,
      tool: 'select',
      toolActor: null,
    },
    entry: 'spawnTool',
    type: 'parallel',
    states: {
      colorMode: colorModeState,
    },
    on: {
      EDIT: { actions: sendParent((_, e) => e) },

      mousedown: { actions: 'forwardToTool' },
      mouseup: { actions: 'forwardToTool' },

      SWAP: { actions: 'swap' },
      REPLACE: { actions: 'replace' },
      DELETE: { actions: 'delete' },
      ERODE: { actions: 'erode' },
      DILATE: { actions: 'dilate' },

      // sync context with tools
      COORDINATES: {
        actions: ['setCoordinates', 'forwardToTool'],
      },
      LABEL: { actions: ['setLabel', 'forwardToTool'] },
      FOREGROUND: { actions: ['setForeground', 'forwardToTool'] },
      BACKGROUND: { actions: ['setBackground', 'forwardToTool'] },
      SELECTED: { actions: ['setSelected', 'forwardToTool'] },

      // undo/redo actions
      SAVE: { actions: 'save' },
      RESTORE: { actions: ['restore', 'spawnTool', respond('RESTORED')] },

      // select events (from select tool)
      SELECT_FOREGROUND: { actions: sendParent((c, e) => e) },
      SELECT_BACKGROUND: { actions: sendParent((c, e) => e) },
      RESET_FOREGROUND: { actions: sendParent((c, e) => e) },
    },
  },
  {
<<<<<<< HEAD
    services: {
      listenForActionHotkeys: () => send => {
        bind('s', () => send('SWAP'));
        bind('r', () => send('REPLACE'));
        bind('q', () => send('ERODE'));
        bind('shift+q', () => send('DILATE'));
        bind(['del', 'backspace'], () => send('DELETE'));
        return () => {
          unbind('s');
          unbind('r');
          unbind('q');
          unbind('shift+q');
          unbind(['del', 'backspace']);
        };
      },
      listenForToolHotkeys: () => send => {
        bind('b', () => send('USE_BRUSH'));
        bind('e', () => send('USE_ERASER'));
        bind('v', () => send('USE_SELECT'));
        bind('t', () => send('USE_THRESHOLD'));
        bind('k', () => send('USE_TRIM'));
        bind('g', () => send('USE_FLOOD'));
        bind('w', () => send('USE_WATERSHED'));
        return () => {
          unbind('b');
          unbind('e');
          unbind('v');
          unbind('t');
          unbind('k');
          unbind('g');
          unbind('w');
        };
      },
    },
=======
>>>>>>> cfa7f110
    guards: {
      ...toolGuards,
      usingColorTool: ({ tool }) => colorTools.includes(tool),
      colorTool: (_, { tool }) => colorTools.includes(tool),
      grayscaleTool: (_, { tool }) => grayscaleTools.includes(tool),
    },
    actions: {
      ...toolActions,
      ...editActions,
      ...useToolActions,
      save: respond(({ tool, foreground, background }) => ({
        type: 'RESTORE',
        tool,
        foreground,
        background,
      })),
      restore: assign((_, { tool, foreground, background }) => ({
        tool,
        foreground,
        background,
      })),
      useTool: assign({ tool: (_, { tool }) => tool }),
      spawnTool: assign({ toolActor: createToolMachine }),
      changeGrayscaleTools: assign({
        tool: ({ tool }) => (grayscaleTools.includes(tool) ? 'select' : tool),
      }),
      forwardToTool: forwardTo(({ toolActor }) => toolActor),
      setLabels: assign({ labels: (_, { labels }) => labels }),
    },
  }
);

export default toolMachine;<|MERGE_RESOLUTION|>--- conflicted
+++ resolved
@@ -201,43 +201,6 @@
     },
   },
   {
-<<<<<<< HEAD
-    services: {
-      listenForActionHotkeys: () => send => {
-        bind('s', () => send('SWAP'));
-        bind('r', () => send('REPLACE'));
-        bind('q', () => send('ERODE'));
-        bind('shift+q', () => send('DILATE'));
-        bind(['del', 'backspace'], () => send('DELETE'));
-        return () => {
-          unbind('s');
-          unbind('r');
-          unbind('q');
-          unbind('shift+q');
-          unbind(['del', 'backspace']);
-        };
-      },
-      listenForToolHotkeys: () => send => {
-        bind('b', () => send('USE_BRUSH'));
-        bind('e', () => send('USE_ERASER'));
-        bind('v', () => send('USE_SELECT'));
-        bind('t', () => send('USE_THRESHOLD'));
-        bind('k', () => send('USE_TRIM'));
-        bind('g', () => send('USE_FLOOD'));
-        bind('w', () => send('USE_WATERSHED'));
-        return () => {
-          unbind('b');
-          unbind('e');
-          unbind('v');
-          unbind('t');
-          unbind('k');
-          unbind('g');
-          unbind('w');
-        };
-      },
-    },
-=======
->>>>>>> cfa7f110
     guards: {
       ...toolGuards,
       usingColorTool: ({ tool }) => colorTools.includes(tool),
