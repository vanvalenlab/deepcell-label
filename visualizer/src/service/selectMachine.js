import { actions, assign, Machine, send } from 'xstate';
import { respond } from 'xstate/lib/actions';
import { fromEventBus } from './eventBus';

const { pure } = actions;

function prevLabel(label, labels) {
  const allLabels = Object.keys(labels).map(Number);
  const smallerLabels = allLabels.filter((val) => val < label);
  const prevLabel = Math.max(...smallerLabels);
  if (prevLabel === -Infinity) {
    return Math.max(...allLabels);
  }
  return prevLabel;
}

function nextLabel(label, labels) {
  const allLabels = Object.keys(labels).map(Number);
  const largerLabels = Object.keys(labels)
    .map(Number)
    .filter((val) => val > label);
  const nextLabel = Math.min(...largerLabels);
  if (nextLabel === Infinity) {
    return Math.min(...allLabels);
  }
  return nextLabel;
}

const selectActions = {
  selectForeground: pure(({ hovering, foreground, background }) => {
    return [
      send({ type: 'FOREGROUND', foreground: hovering }),
      send({
        type: 'BACKGROUND',
        background: hovering === background ? foreground : background,
      }),
    ];
  }),
  selectBackground: pure(({ hovering, foreground, background }) => {
    return [
      send({ type: 'BACKGROUND', background: hovering }),
      send({
        type: 'FOREGROUND',
        foreground: hovering === foreground ? background : foreground,
      }),
    ];
  }),
  sendSelected: send(({ foreground, background }) => ({
    type: 'SELECTED',
    selected: foreground === 0 ? background : foreground,
  })),
};

const selectShortcutActions = {
  switch: pure(({ foreground, background }) => {
    return [
      send({ type: 'FOREGROUND', foreground: background }),
      send({ type: 'BACKGROUND', background: foreground }),
    ];
  }),
  newForeground: send(({ labels }) => ({
    type: 'FOREGROUND',
    foreground: Math.max(0, ...Object.keys(labels).map(Number)) + 1,
  })),
  resetForeground: send({ type: 'FOREGROUND', foreground: 0 }),
  resetBackground: send({ type: 'BACKGROUND', background: 0 }),
};

const cycleActions = {
  prevForeground: send(({ foreground, labels }) => ({
    type: 'FOREGROUND',
    foreground: prevLabel(foreground, labels),
  })),
  nextForeground: send(({ foreground, labels }) => ({
    type: 'FOREGROUND',
    foreground: nextLabel(foreground, labels),
  })),
  prevBackground: send(({ background, labels }) => ({
    type: 'BACKGROUND',
    background: prevLabel(background, labels),
  })),
  nextBackground: send(({ background, labels }) => ({
    type: 'BACKGROUND',
    background: nextLabel(background, labels),
  })),
};

const setActions = {
  setHovering: assign({ hovering: (_, { hovering }) => hovering }),
  setLabels: assign({ labels: (_, { labels }) => labels }),
  setForeground: assign({ foreground: (_, { foreground }) => foreground }),
  setBackground: assign({ background: (_, { background }) => background }),
  setSelected: assign({ selected: (_, { selected }) => selected }),
};

const createSelectMachine = ({ eventBuses }) =>
  Machine(
    {
      id: 'select',
<<<<<<< HEAD
=======
      entry: [
        send({ type: 'FOREGROUND', foreground: 1 }),
        send({ type: 'BACKGROUND', background: 0 }),
      ],
>>>>>>> 8e31d62a
      invoke: [
        {
          id: 'eventBus',
          src: fromEventBus('select', () => eventBuses.select),
        },
        { src: fromEventBus('select', () => eventBuses.canvas) },
        { src: fromEventBus('select', () => eventBuses.labeled) },
<<<<<<< HEAD
        { src: fromEventBus('select', () => eventBuses.labels) },
      ],
      context: {
        selected: 1,
        foreground: 1,
        background: 0,
=======
      ],
      context: {
        selected: null,
        foreground: null,
        background: null,
>>>>>>> 8e31d62a
        hovering: null,
        labels: {},
      },
      on: {
        SHIFT_CLICK: [
          {
            cond: 'doubleClick',
            actions: ['selectForeground', send({ type: 'BACKGROUND', background: 0 })],
          },
          { cond: 'onBackground', actions: 'selectForeground' },
          { actions: 'selectBackground' },
        ],
<<<<<<< HEAD

        GET_STATE: {
          actions: ['sendSelected', 'sendForeground', 'sendBackground'],
        },
=======
>>>>>>> 8e31d62a

        HOVERING: { actions: 'setHovering' },
        LABELS: { actions: 'setLabels' },
        SELECTED: { actions: ['setSelected', 'sendToEventBus'] },
        FOREGROUND: {
          actions: ['setForeground', 'sendSelected', 'sendToEventBus'],
        },
        BACKGROUND: {
          actions: ['setBackground', 'sendSelected', 'sendToEventBus'],
        },
        SET_FOREGROUND: {
          actions: send((_, { foreground }) => ({
            type: 'FOREGROUND',
            foreground,
          })),
        },
        SELECT_FOREGROUND: { actions: 'selectForeground' },
        SELECT_BACKGROUND: { actions: 'selectBackground' },
        SWITCH: { actions: 'switch' },
        NEW_FOREGROUND: { actions: 'newForeground' },
        RESET_FOREGROUND: { actions: 'resetForeground' },
        RESET_BACKGROUND: { actions: 'resetBackground' },
        PREV_FOREGROUND: { actions: 'prevForeground' },
        NEXT_FOREGROUND: { actions: 'nextForeground' },
        PREV_BACKGROUND: { actions: 'prevBackground' },
        NEXT_BACKGROUND: { actions: 'nextBackground' },
        SAVE: { actions: 'save' },
        RESTORE: { actions: 'restore' },
      },
    },
    {
      guards: {
        doubleClick: (_, event) => event.detail === 2,
        onBackground: ({ hovering, background }) => hovering === background,
      },
      actions: {
        ...selectActions,
        ...selectShortcutActions,
        ...cycleActions,
        ...setActions,
        save: respond(({ foreground, background }) => ({
          type: 'RESTORE',
          foreground,
          background,
<<<<<<< HEAD
        })),
        restore: pure((_, { foreground, background }) => [
          respond('RESTORED'),
          send({ type: 'FOREGROUND', foreground }),
          send({ type: 'BACKGROUND', background }),
        ]),
        sendToEventBus: send((c, e) => e, { to: 'eventBus' }),
        sendForeground: send((ctx) => ({
          type: 'FOREGROUND',
          foreground: ctx.foreground,
        })),
        sendBackground: send((ctx) => ({
          type: 'BACKGROUND',
          background: ctx.background,
=======
>>>>>>> 8e31d62a
        })),
        restore: pure((_, { foreground, background }) => [
          respond('RESTORED'),
          send({ type: 'FOREGROUND', foreground }),
          send({ type: 'BACKGROUND', background }),
        ]),
        sendToEventBus: send((c, e) => e, { to: 'eventBus' }),
      },
    }
  );

export default createSelectMachine;<|MERGE_RESOLUTION|>--- conflicted
+++ resolved
@@ -97,13 +97,6 @@
   Machine(
     {
       id: 'select',
-<<<<<<< HEAD
-=======
-      entry: [
-        send({ type: 'FOREGROUND', foreground: 1 }),
-        send({ type: 'BACKGROUND', background: 0 }),
-      ],
->>>>>>> 8e31d62a
       invoke: [
         {
           id: 'eventBus',
@@ -111,20 +104,12 @@
         },
         { src: fromEventBus('select', () => eventBuses.canvas) },
         { src: fromEventBus('select', () => eventBuses.labeled) },
-<<<<<<< HEAD
         { src: fromEventBus('select', () => eventBuses.labels) },
       ],
       context: {
         selected: 1,
         foreground: 1,
         background: 0,
-=======
-      ],
-      context: {
-        selected: null,
-        foreground: null,
-        background: null,
->>>>>>> 8e31d62a
         hovering: null,
         labels: {},
       },
@@ -137,13 +122,10 @@
           { cond: 'onBackground', actions: 'selectForeground' },
           { actions: 'selectBackground' },
         ],
-<<<<<<< HEAD
 
         GET_STATE: {
           actions: ['sendSelected', 'sendForeground', 'sendBackground'],
         },
-=======
->>>>>>> 8e31d62a
 
         HOVERING: { actions: 'setHovering' },
         LABELS: { actions: 'setLabels' },
@@ -188,7 +170,6 @@
           type: 'RESTORE',
           foreground,
           background,
-<<<<<<< HEAD
         })),
         restore: pure((_, { foreground, background }) => [
           respond('RESTORED'),
@@ -203,14 +184,7 @@
         sendBackground: send((ctx) => ({
           type: 'BACKGROUND',
           background: ctx.background,
-=======
->>>>>>> 8e31d62a
         })),
-        restore: pure((_, { foreground, background }) => [
-          respond('RESTORED'),
-          send({ type: 'FOREGROUND', foreground }),
-          send({ type: 'BACKGROUND', background }),
-        ]),
         sendToEventBus: send((c, e) => e, { to: 'eventBus' }),
       },
     }
