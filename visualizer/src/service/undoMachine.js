import { actions, assign, forwardTo, Machine, send, sendParent, spawn } from 'xstate';

const { pure } = actions;

const createHistoryMachine = actor =>
  Machine(
    {
      id: 'history',
      context: {
        actor,
        past: [],
        future: [],
      },
      initial: 'idle',
      states: {
        idle: {
          on: {
            EDIT: 'saving',
            UNDO: 'restoringPast',
            REDO: 'restoringFuture',
            BACKEND_UNDO: { actions: 'movePastToFuture' },
            BACKEND_REDO: { actions: 'moveFutureToPast' },
          },
        },
        saving: {
          entry: 'saveContext',
          on: {
            RESTORE: { target: 'idle', actions: 'saveRestore' },
          },
          exit: sendParent('SAVED'),
        },
        restoringPast: {
          entry: 'restorePast',
          on: {
            RESTORED: { target: 'idle', actions: 'forwardToParent' },
          },
        },
        restoringFuture: {
          entry: 'restoreFuture',
          on: {
            RESTORED: { target: 'idle', actions: 'forwardToParent' },
          },
        },
      },
    },
    {
      actions: {
        forwardToParent: sendParent((context, event) => event),
        saveContext: send('SAVE', { to: context => context.actor }),
        saveRestore: assign((context, event) => ({
          past: [...context.past, event],
          future: [],
        })),
        restorePast: send(context => context.past[context.past.length - 1], {
          to: context => context.actor,
        }),
        restoreFuture: send(context => context.future[context.future.length - 1], {
          to: context => context.actor,
        }),
        movePastToFuture: assign({
          past: context => context.past.slice(0, context.past.length - 1),
          future: context => [...context.future, context.past[context.past.length - 1]],
        }),
        moveFutureToPast: assign({
          past: context => [...context.past, context.future[context.future.length - 1]],
          future: context => context.future.slice(0, context.future.length - 1),
        }),
      },
    }
  );

const undoMachine = Machine(
  {
    id: 'undo',
    context: {
      histories: [],
      count: 0,
      numHistories: 0,
      action: 0,
      numActions: 0,
    },
    on: {
      ADD_ACTOR: { actions: 'addActor' },
    },
    initial: 'idle',
    states: {
      idle: {
        on: {
          EDIT: {
            target: 'saving',
            actions: ['newAction', 'forwardToHistories'],
          },
          UNDO: {
            target: 'undoing',
            cond: 'canUndo',
            actions: 'forwardToHistories',
          },
          REDO: {
            target: 'redoing',
            cond: 'canRedo',
            actions: 'forwardToHistories',
          },
          BACKEND_UNDO: {
            actions: ['decrementAction', sendParent('BACKEND_UNDO'), 'forwardToHistories'],
          },
          BACKEND_REDO: {
            actions: ['incrementAction', sendParent('BACKEND_REDO'), 'forwardToHistories'],
          },
        },
      },
      saving: {
        entry: 'resetCounts',
        on: { SAVED: { actions: 'incrementCount' } },
        always: { cond: 'allHistoriesResponded', target: 'idle' },
      },
      undoing: {
        entry: 'resetCounts',
        on: {
          RESTORED: { actions: 'incrementCount' },
        },
        always: {
          cond: 'allHistoriesResponded',
          target: 'idle',
          actions: send('BACKEND_UNDO'),
        },
      },
      redoing: {
        entry: 'resetCounts',
        on: {
          RESTORED: { actions: 'incrementCount' },
        },
        always: {
          cond: 'allHistoriesResponded',
          target: 'idle',
          actions: send('BACKEND_REDO'),
        },
      },
    },
  },
  {
    guards: {
      allHistoriesResponded: context => context.count === context.numHistories,
      canUndo: context => context.action > 0,
      canRedo: context => context.action < context.numActions,
    },
    actions: {
      addActor: assign({
        histories: ({ histories }, { actor }) => [...histories, spawn(createHistoryMachine(actor))],
<<<<<<< HEAD
      }),
      setUpHistories: assign({
        histories: context => context.actors.map(actor => spawn(createHistoryMachine(actor))),
=======
>>>>>>> 8794ecc3
      }),
      forwardToHistories: pure(context => {
        return context.histories.map(actor => forwardTo(actor));
      }),
      resetCounts: assign({
        count: 0,
        numHistories: context => context.histories.length,
      }),
      incrementCount: assign({
        count: context => context.count + 1,
      }),
      newAction: assign({
        action: context => context.action + 1,
        numActions: context => context.action + 1,
      }),
      incrementAction: assign({
        action: context => context.action + 1,
      }),
      decrementAction: assign({
        action: context => context.action - 1,
      }),
    },
  }
);

export default undoMachine;<|MERGE_RESOLUTION|>--- conflicted
+++ resolved
@@ -146,12 +146,6 @@
     actions: {
       addActor: assign({
         histories: ({ histories }, { actor }) => [...histories, spawn(createHistoryMachine(actor))],
-<<<<<<< HEAD
-      }),
-      setUpHistories: assign({
-        histories: context => context.actors.map(actor => spawn(createHistoryMachine(actor))),
-=======
->>>>>>> 8794ecc3
       }),
       forwardToHistories: pure(context => {
         return context.histories.map(actor => forwardTo(actor));
