import { useSelector } from '@xstate/react';
import React, { createContext, useContext, useEffect, useRef, useState } from 'react';

export const Context = createContext();

export const useProject = () => {
  return useReturnContext(Context);
};

function useReturnContext(contextType) {
  const context = useContext(contextType);
  if (context === undefined) {
    throw new Error(`${contextType} must be used within its appropriate parent provider`);
  }
  return context;
}

export function useSelect() {
  const project = useProject();
  const select = useSelector(project, (state) => state.context.selectRef);
  return select;
}

export function useTracking(label) {
  const project = useProject();
  const tracking = useSelector(project, (state) => {
    const labelMode = state.context.toolRef;
    const track = labelMode.state.context.trackRef;
    return track;
  });
  return tracking;
}

const emptyDivision = {
  parent: null,
  daughters: [],
  divisionFrame: null,
  parentDivisionFrame: null,
  frames: [],
};

export function useDivision(label) {
  const project = useProject();
  const division = useSelector(project, (state) => {
    const labelMode = state.context.toolRef;
    const track = labelMode.state.context.trackRef;
    const labels = track.state.context.labels;
    const division = labels[label];
    return division || emptyDivision;
  });
  return division;
}

export function useApi() {
  const project = useProject();
  const api = useSelector(project, (state) => state.context.apiRef);
  return api;
}

export function useUndo() {
  const project = useProject();
  const undo = useSelector(project, (state) => state.context.undoRef);
  return undo;
}

export function useImage() {
  const project = useProject();
  const image = useSelector(project, (state) => state.context.imageRef);
  return image;
}

export function useRaw() {
  const project = useProject();
  const raw = useSelector(project, (state) => {
    const image = state.context.imageRef;
    const raw = image.state.context.rawRef;
    return raw;
  });
  return raw;
}

export function useLabeled() {
  const project = useProject();
  const labeled = useSelector(project, (state) => {
    const image = state.context.imageRef;
    const labeled = image.state.context.labeledRef;
    return labeled;
  });
  return labeled;
}

export function useFeature() {
  const project = useProject();
  const feature = useSelector(project, (state) => {
    const image = state.context.imageRef;
    const labeled = image.state.context.labeledRef;
    const features = labeled.state.context.features;
    const feature = labeled.state.context.feature;
    return features[feature];
  });
  return feature;
}

export function useChannel(channelId) {
  const project = useProject();
  const channel = useSelector(project, (state) => {
    const image = state.context.imageRef;
    const raw = image.state.context.rawRef;
    const channels = raw.state.context.channels;
    return channels[channelId];
  });
  return channel;
}

export function useLayers() {
  const project = useProject();
  const layers = useSelector(project, (state) => {
    const image = state.context.imageRef;
    const raw = image.state.context.rawRef;
    const colorMode = raw.state.context.colorMode;
    const layers = colorMode.state.context.layers;
    return layers;
  });
  return layers;
}

export function useComposeLayers() {
  const canvas = useCanvas();
  const width = useSelector(canvas, (state) => state.context.width);
  const height = useSelector(canvas, (state) => state.context.height);

  // keys: layer index, values: canvas with image of each layer
  const [canvases, setCanvases] = useState({});

  const canvasRef = useRef();
  const ctxRef = useRef();

  useEffect(() => {
    const canvas = canvasRef.current;
    const ctx = canvas.getContext('2d');
    ctx.globalCompositeOperation = 'source-over';
    ctxRef.current = ctx;
  }, [height, width]);

  useEffect(() => {
    const ctx = ctxRef.current;
    ctx.clearRect(0, 0, width, height);
    Object.values(canvases).forEach((canvas) => ctx.drawImage(canvas, 0, 0));
  });

  return [canvasRef, canvases, setCanvases];
}

export function useCanvas() {
  const project = useProject();
  const canvas = useSelector(project, (state) => state.context.canvasRef);
  return canvas;
}

export function useLabelMode() {
  const project = useProject();
  const labelMode = useSelector(project, (state) => state.context.toolRef);
  return labelMode;
}

export function useSegment() {
  const project = useProject();
  const segment = useSelector(project, (state) => {
    const tool = state.context.toolRef;
    const segment = tool.state.context.segmentRef;
    return segment;
  });
  return segment;
}

export function useTrack() {
  const project = useProject();
  const track = useSelector(project, (state) => {
    const tool = state.context.toolRef;
    const track = tool.state.context.trackRef;
    return track;
  });
  return track;
}

export function useBrush() {
  const project = useProject();
  const tool = useSelector(project, (state) => {
    const labelMode = state.context.toolRef;
    const segment = labelMode.state.context.segmentRef;
    const tools = segment.state.context.tools;
    return tools.brush;
  });
  return tool;
}

export function useThreshold() {
  const project = useProject();
  const tool = useSelector(project, (state) => {
    const labelMode = state.context.toolRef;
    const segment = labelMode.state.context.segmentRef;
    const tools = segment.state.context.tools;
    return tools.threshold;
  });
  return tool;
}

function componentToHex(c) {
  var hex = c.toString(16);
  return hex.length === 1 ? '0' + hex : hex;
}

function rgbToHex(rgb) {
  return '#' + componentToHex(rgb[0]) + componentToHex(rgb[1]) + componentToHex(rgb[2]);
}

export function useHexColormap() {
  const labeled = useLabeled();
  const featureIndex = useSelector(labeled, (state) => state.context.feature);
  const feature = useFeature(featureIndex);
  const colormap = useSelector(feature, (state) => state.context.colormap);
  return colormap.map(rgbToHex);
}

const gl2 = !!document.createElement('canvas').getContext('webgl2');
const gl = !!document.createElement('canvas').getContext('webgl');

/** Creates a reference to a canvas with an alpha channel to use with a GPU.js kernel. */
export function useAlphaKernelCanvas() {
  const project = useProject();
<<<<<<< HEAD
  const canvasRef = useRef();
=======
  const [canvas, setCanvas] = useState(document.createElement('canvas'));
>>>>>>> 04a53b5c

  useEffect(() => {
    const canvas = document.createElement('canvas');
    if (gl2) {
      canvas.getContext('webgl2', { premultipliedAlpha: false });
    } else if (gl) {
      canvas.getContext('webgl', { premultipliedAlpha: false });
    }
<<<<<<< HEAD
    canvasRef.current = canvas;
=======
    setCanvas(canvas);
>>>>>>> 04a53b5c
  }, [project]);

  return canvas;
}

/** Creates a references to a canvas with the same dimensions as the project. */
export function useDrawCanvas() {
  const [drawCanvas] = useState(document.createElement('canvas'));

  const canvas = useCanvas();
  const width = useSelector(canvas, (state) => state.context.width);
  const height = useSelector(canvas, (state) => state.context.height);

  useEffect(() => {
    drawCanvas.width = width;
    drawCanvas.height = height;
  }, [drawCanvas, height, width]);

  return drawCanvas;
}

function ProjectContext({ project, children }) {
  return <Context.Provider value={project}>{children}</Context.Provider>;
}

export default ProjectContext;<|MERGE_RESOLUTION|>--- conflicted
+++ resolved
@@ -228,11 +228,7 @@
 /** Creates a reference to a canvas with an alpha channel to use with a GPU.js kernel. */
 export function useAlphaKernelCanvas() {
   const project = useProject();
-<<<<<<< HEAD
-  const canvasRef = useRef();
-=======
   const [canvas, setCanvas] = useState(document.createElement('canvas'));
->>>>>>> 04a53b5c
 
   useEffect(() => {
     const canvas = document.createElement('canvas');
@@ -241,11 +237,7 @@
     } else if (gl) {
       canvas.getContext('webgl', { premultipliedAlpha: false });
     }
-<<<<<<< HEAD
-    canvasRef.current = canvas;
-=======
     setCanvas(canvas);
->>>>>>> 04a53b5c
   }, [project]);
 
   return canvas;
