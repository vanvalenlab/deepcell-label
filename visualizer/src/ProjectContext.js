--- conflicted
+++ resolved
@@ -173,7 +173,6 @@
   return segment;
 }
 
-<<<<<<< HEAD
 export function useTrack() {
   const project = useProject();
   const track = useSelector(project, state => {
@@ -184,14 +183,6 @@
   return track;
 }
 
-export function useTool() {
-  const project = useProject();
-  const tool = useSelector(project, state => {
-    const labelMode = state.context.toolRef;
-    const segment = labelMode.state.context.segmentRef;
-    const tool = segment.state.context.toolActor;
-    return tool;
-=======
 export function useBrush() {
   const project = useProject();
   const tool = useSelector(project, state => {
@@ -205,10 +196,10 @@
 export function useThreshold() {
   const project = useProject();
   const tool = useSelector(project, state => {
-    const segment = state.context.segmentRef;
+    const labelMode = state.context.toolRef;
+    const segment = labelMode.state.context.segmentRef;
     const tools = segment.state.context.tools;
     return tools.threshold;
->>>>>>> c1b6bb9d
   });
   return tool;
 }
