--- conflicted
+++ resolved
@@ -1,5 +1,3 @@
-import { makeStyles } from '@material-ui/core/styles';
-import CloudUpload from '@material-ui/icons/CloudUpload';
 // import HelpIcon from '@material-ui/icons/Help';
 import Container from '@material-ui/core/Container';
 import FormControl from '@material-ui/core/FormControl';
@@ -7,8 +5,10 @@
 import InputLabel from '@material-ui/core/InputLabel';
 import MenuItem from '@material-ui/core/MenuItem';
 import Select from '@material-ui/core/Select';
+import { makeStyles } from '@material-ui/core/styles';
 // import Tooltip from '@material-ui/core/Tooltip';
 import Typography from '@material-ui/core/Typography';
+import CloudUpload from '@material-ui/icons/CloudUpload';
 import axios from 'axios';
 import { PropTypes } from 'prop-types';
 import React, { useCallback, useState } from 'react';
@@ -34,20 +34,14 @@
   },
 }));
 
-
 function ImageAxesDropDown(props) {
   const { axes, onChange } = props;
 
-  const allAxes = [
-    'YXC',
-    'ZYXC',
-    'CYX',
-    'CZYX',
-  ];
+  const allAxes = ['YXC', 'ZYXC', 'CYX', 'CZYX'];
 
   return (
     <FormControl fullWidth>
-      <InputLabel id="image-axes-input-label">Image Axes</InputLabel>
+      <InputLabel id='image-axes-input-label'>Image Axes</InputLabel>
       {/* TODO: use a tooltip to add more information. Can't get it to align */}
       {/* <Tooltip title="What are the dimensions of the image?" placement='right'>
         <IconButton>
@@ -55,15 +49,17 @@
         </IconButton>
       </Tooltip> */}
       <Select
-        labelId="image-axes-select-label"
-        id="image-axes-select"
+        labelId='image-axes-select-label'
+        id='image-axes-select'
         value={axes}
-        label="Axes"
+        label='Axes'
         onChange={onChange}
         autoWidth
       >
         {allAxes.map((ax, i) => (
-          <MenuItem value={ax} key={i}>{ax}</MenuItem>
+          <MenuItem value={ax} key={i}>
+            {ax}
+          </MenuItem>
         ))}
       </Select>
     </FormControl>
@@ -81,38 +77,40 @@
   const classes = useStyles();
 
   // This function will run upon file upload completion.
-  const onDrop = useCallback(droppedFiles => {
-    if (droppedFiles.length > 1) {
-      setShowError(true);
-      setErrorText('Only single file uploads are supported.');
-    } else {
-      droppedFiles.map(f => {
-        let formData = new FormData();
-        formData.append('file', f);
-        formData.append('axes', imageAxes);
-        axios
-          .post('/api/project/dropped', formData, {
-            headers: { 'Content-Type': 'multipart/form-data' },
-          })
-          .then(response => {
-            const { projectId } = response.data;
-            window.location.href = `${DCL_DOMAIN}/project?projectId=${projectId}`;
-          })
-          .catch(error => {
-            setShowError(true);
-            setErrorText(`${error}`);
-          });
-      });
-    }
-  }, [imageAxes]);
+  const onDrop = useCallback(
+    droppedFiles => {
+      if (droppedFiles.length > 1) {
+        setShowError(true);
+        setErrorText('Only single file uploads are supported.');
+      } else {
+        droppedFiles.map(f => {
+          let formData = new FormData();
+          formData.append('file', f);
+          formData.append('axes', imageAxes);
+          axios
+            .post('/api/project/dropped', formData, {
+              headers: { 'Content-Type': 'multipart/form-data' },
+            })
+            .then(response => {
+              const { projectId } = response.data;
+              window.location.href = `${DCL_DOMAIN}/project?projectId=${projectId}`;
+            })
+            .catch(error => {
+              setShowError(true);
+              setErrorText(`${error}`);
+            });
+        });
+      }
+    },
+    [imageAxes]
+  );
 
   // const { getRootProps, getInputProps, isDragActive } = useDropzone({onDrop});
 
   return (
-<<<<<<< HEAD
     <>
-      <Dropzone name='imageUploadInput' onDrop={onDrop}>
-        {({ getRootProps, getInputProps }) => (
+      <Dropzone name='imageUploadInput' onDrop={onDrop} accept='image/png, image/tiff, .npz'>
+        {({ getRootProps, getInputProps, fileRejections }) => (
           <section>
             <div {...getRootProps()}>
               <input {...getInputProps()} />
@@ -136,57 +134,18 @@
                 Drag and drop your files here or click to browse
               </Typography>
 
-=======
-    <Dropzone name='imageUploadInput' onDrop={onDrop} accept='image/png, image/tiff, .npz'>
-      {({ getRootProps, getInputProps, fileRejections }) => (
-        <section>
-          <div {...getRootProps()}>
-            <input {...getInputProps()} />
-
-            <Typography
-              variant='subtitle1'
-              display='block'
-              align='center'
-              color='textPrimary'
-              paragraph
-            >
-              {infoText}
-            </Typography>
-            <Typography
-              variant='caption'
-              display='block'
-              align='center'
-              color='textSecondary'
-              gutterBottom
-            >
-              Drag and drop your files here or click to browse
-            </Typography>
-
-            {fileRejections.map(({ file, errors }) => (
-              <Typography
-                className={classes.paddedTop}
-                variant='caption'
-                display='block'
-                align='center'
-                color='error'
-                key={file.path}
-              >
-                {file.path} is not a valid file. Please upload a .tiff, .png, or .npz.
-              </Typography>
-            ))}
-
-            {/* Display error to user */}
-            {showError && (
->>>>>>> 0692577b
-              <Typography
-                variant='caption'
-                display='block'
-                align='center'
-                color='textSecondary'
-                gutterBottom
-              >
-                Supported files: .tiff, .png, and .npz
-              </Typography>
+              {fileRejections.map(({ file, errors }) => (
+                <Typography
+                  className={classes.paddedTop}
+                  variant='caption'
+                  display='block'
+                  align='center'
+                  color='error'
+                  key={file.path}
+                >
+                  {file.path} is not a valid file. Please upload a .tiff, .png, or .npz.
+                </Typography>
+              ))}
 
               {/* Display error to user */}
               {showError && (
