--- conflicted
+++ resolved
@@ -2,33 +2,7 @@
 import { useSelector } from '@xstate/react';
 import { bind, unbind } from 'mousetrap';
 import React, { useEffect, useState } from 'react';
-<<<<<<< HEAD
-import { useFeature, useImage, useLabeled, useTracking } from '../../ProjectContext';
-
-function useDivision(label) {
-  const tracking = useTracking();
-  const division = useSelector(tracking, state => state.context.labels);
-  return (
-    division[label] || {
-      parent: null,
-      daughters: [],
-      divisionFrame: null,
-      parentDivisionFrame: null,
-      frames: [],
-    }
-  );
-}
-
-function useColors() {
-  const labeled = useLabeled();
-  const featureIndex = useSelector(labeled, state => state.context.feature);
-  const feature = useFeature(featureIndex);
-  const colors = useSelector(feature, state => state.context.colors);
-  return colors;
-}
-=======
 import { useImage } from '../../ProjectContext';
->>>>>>> 51785adc
 
 const useStyles = makeStyles(theme => ({
   title: {
@@ -43,13 +17,8 @@
   const numFrames = useSelector(image, state => state.context.numFrames);
 
   useEffect(() => {
-<<<<<<< HEAD
-    const prevFrame = (frame - 1 + numFrames) % numFrames;
-    const nextFrame = (frame + 1) % numFrames;
-=======
     const prevFrame = Math.max(0, frame - 1);
     const nextFrame = Math.min(frame + 1, numFrames - 1);
->>>>>>> 51785adc
     bind('a', () => image.send({ type: 'LOAD_FRAME', frame: prevFrame }));
     bind('d', () => image.send({ type: 'LOAD_FRAME', frame: nextFrame }));
     return () => {
