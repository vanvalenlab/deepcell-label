--- conflicted
+++ resolved
@@ -103,12 +103,6 @@
   const select = useSelect();
   const image = useImage();
 
-<<<<<<< HEAD
-  const colors = useColors();
-  const color = colors[daughter] ?? '#000000';
-
-=======
->>>>>>> 51785adc
   const onClick = () => {
     select.send({ type: 'SET_FOREGROUND', foreground: daughter });
     image.send({ type: 'LOAD_FRAME', frame: divisionFrame });
@@ -117,13 +111,7 @@
   return (
     <Box className={styles.daughter}>
       <ArcherElement id={`daughter${daughter}`}>
-<<<<<<< HEAD
-        <Avatar className={styles.cell} onClick={onClick} style={{ backgroundColor: color }}>
-          {daughter}
-        </Avatar>
-=======
         <Cell label={daughter} onClick={onClick} />
->>>>>>> 51785adc
       </ArcherElement>
       <DaughterMenu parent={label} daughter={daughter} />
     </Box>
