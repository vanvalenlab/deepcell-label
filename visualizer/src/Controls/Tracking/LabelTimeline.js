--- conflicted
+++ resolved
@@ -1,25 +1,7 @@
 import { Box } from '@material-ui/core';
 import { useSelector } from '@xstate/react';
 import React from 'react';
-<<<<<<< HEAD
-import { useFeature, useImage, useLabeled, useTracking } from '../../ProjectContext';
-
-function useDivision(label) {
-  const tracking = useTracking();
-  const division = useSelector(tracking, state => state.context.labels);
-  return (
-    division[label] || {
-      parent: null,
-      daughters: [],
-      divisionFrame: null,
-      parentDivisionFrame: null,
-      frames: [],
-    }
-  );
-}
-=======
 import { useDivision, useFeature, useImage, useLabeled } from '../../ProjectContext';
->>>>>>> 51785adc
 
 function useColors() {
   const labeled = useLabeled();
