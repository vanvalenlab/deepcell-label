import { FormLabel, makeStyles, Typography } from '@material-ui/core';
import Box from '@material-ui/core/Box';
import IconButton from '@material-ui/core/IconButton';
import Tooltip from '@material-ui/core/Tooltip';
import AddIcon from '@material-ui/icons/Add';
import ArrowBackIosIcon from '@material-ui/icons/ArrowBackIos';
import ClearIcon from '@material-ui/icons/Clear';
import SubdirectoryArrowLeftIcon from '@material-ui/icons/SubdirectoryArrowLeft';
import SubdirectoryArrowRightIcon from '@material-ui/icons/SubdirectoryArrowRight';
import { useSelector } from '@xstate/react';
import { bind } from 'mousetrap';
import React, { useEffect, useState } from 'react';
import { useFeature, useLabeled, useSelect } from '../../ProjectContext';

// adapted from https://stackoverflow.com/questions/9733288/how-to-programmatically-calculate-the-contrast-ratio-between-two-colors

/**
 * Computes the luminance of a hex color like #000000.
 * Luminance is the perceived brightness of a color.
 * */
function luminance(hex) {
  const [r, g, b] = hex
    .substr(1)
    .match(/(\S{2})/g)
    .map(x => parseInt(x, 16));
  const a = [r, g, b].map(function (v) {
    v /= 255;
    return v <= 0.03928 ? v / 12.92 : Math.pow((v + 0.055) / 1.055, 2.4);
  });
  return a[0] * 0.2126 + a[1] * 0.7152 + a[2] * 0.0722;
}

/** Computes the contrast between two hex colors. */
function contrast(hex1, hex2) {
  var lum1 = luminance(hex1);
  var lum2 = luminance(hex2);
  var brightest = Math.max(lum1, lum2);
  var darkest = Math.min(lum1, lum2);
  return (brightest + 0.05) / (darkest + 0.05);
}

const useStyles = makeStyles(theme => ({
  title: {
    margin: theme.spacing(1),
  },
  palette: {
    position: 'relative',
    margin: theme.spacing(1),
    height: theme.spacing(13),
    width: theme.spacing(13),
  },
  hovering: {
    border: '0.25rem solid #DDDDDD',
    width: theme.spacing(8),
    height: theme.spacing(8),
    display: 'flex',
    alignContent: 'center',
    justifyContent: 'center',
    margin: theme.spacing(1),
  },
  foreground: {
    position: 'absolute',
    zIndex: 1,
    top: '0',
    left: '0',
    width: theme.spacing(8),
    height: theme.spacing(8),
    border: `${theme.spacing(0.5)}px solid #DDDDDD`,
    display: 'flex',
    alignContent: 'center',
    justifyContent: 'center',
  },
  background: {
    position: 'absolute',
    top: theme.spacing(4),
    left: theme.spacing(4),
    width: theme.spacing(8),
    height: theme.spacing(8),
    border: `${theme.spacing(0.5)}px solid #DD0000`,
    display: 'flex',
    alignContent: 'center',
    justifyContent: 'center',
  },
  switchBox: {
    position: 'absolute',
    left: theme.spacing(8),
    top: -theme.spacing(0.5),
  },
  leftArrow: {
    transform: 'rotate(-90deg)',
  },
  rightArrow: {
    position: 'absolute',
    transform: 'rotate(180deg)',
    top: '0.5rem',
    left: '0.5rem',
  },
  topLeft: {
    position: 'absolute',
    top: -5,
    left: -5,
  },
  topRight: {
    position: 'absolute',
    top: -5,
    right: -5,
  },
  bottomRight: {
    position: 'absolute',
    bottom: 0,
    right: 0,
  },
  bottomLeft: {
    position: 'absolute',
    bottom: 0,
    left: 0,
  },
}));

function SwitchIcon() {
  const styles = useStyles();

  return (
    <>
      <SubdirectoryArrowLeftIcon className={styles.leftArrow} />
      <SubdirectoryArrowRightIcon className={styles.rightArrow} />
    </>
  );
}

export function SwitchButton() {
  const select = useSelect();

  const tooltipText = (
    <span>
      Switch <kbd>X</kbd>
    </span>
  );

  useEffect(() => {
    bind('x', () => select.send('SWITCH'));
  }, [select]);

  return (
    <Tooltip title={tooltipText}>
      <IconButton color='primary' onClick={() => select.send('SWITCH')}>
        <SwitchIcon />
      </IconButton>
    </Tooltip>
  );
}

function HoveringBox() {
  const select = useSelect();
  const hovering = useSelector(select, state => state.context.hovering);

  const styles = useStyles();

  const labeled = useLabeled();
  const featureIndex = useSelector(labeled, state => state.context.feature);
  const feature = useFeature(featureIndex);
  const colors = useSelector(feature, state => state.context.colors);
  const color = colors[hovering] ?? '#000000';

  const buttonColor =
    contrast(color, '#000000') > contrast(color, '#FFFFFF') ? '#000000' : '#FFFFFF';

  return (
    <Box className={styles.hovering} style={{ background: color }}>
      <Typography
        style={{
          color: buttonColor,
          display: 'flex',
          justifyContent: 'center',
          alignItems: 'center',
        }}
      >
        {hovering}
      </Typography>
    </Box>
  );
}

function ForegroundBox() {
  const select = useSelect();
  const { send } = select;
  const foreground = useSelector(select, state => state.context.foreground);

  const styles = useStyles();

  const labeled = useLabeled();
  const featureIndex = useSelector(labeled, state => state.context.feature);
  const feature = useFeature(featureIndex);
  const colors = useSelector(feature, state => state.context.colors);
  const color = colors[foreground] ?? '#000000';

  useEffect(() => {
    bind('n', () => select.send('NEW_FOREGROUND'));
    bind('[', () => select.send('PREV_FOREGROUND'));
    bind(']', () => select.send('NEXT_FOREGROUND'));
<<<<<<< HEAD
    return () => {
      unbind('n');
      unbind('[');
      unbind(']');
    };
=======
>>>>>>> f5e67ebc
  }, [select]);

  const [showButtons, setShowButtons] = useState(false);
  const buttonColor =
    contrast(color, '#000000') > contrast(color, '#FFFFFF') ? '#000000' : '#FFFFFF';

  const newTooltip = (
    <span>
      New <kbd>N</kbd>
    </span>
  );

  const resetTooltip = (
    <span>
      Reset <kbd>Esc</kbd>
    </span>
  );

  const prevTooltip = (
    <span>
      Previous <kbd>[</kbd>
    </span>
  );

  const nextTooltip = (
    <span>
      Next <kbd>]</kbd>
    </span>
  );

  return (
    <Box
      className={styles.foreground}
      style={{ background: color }}
      onMouseEnter={() => setShowButtons(true)}
      onMouseLeave={() => setShowButtons(false)}
    >
      <Typography
        style={{
          color: buttonColor,
          display: 'flex',
          justifyContent: 'center',
          alignItems: 'center',
        }}
      >
        {foreground}
      </Typography>
      {showButtons && (
        <Tooltip title={newTooltip}>
          <IconButton
            className={styles.topLeft}
            size='small'
            onClick={() => send('NEW_FOREGROUND')}
          >
            <AddIcon style={{ color: buttonColor }} />
          </IconButton>
        </Tooltip>
      )}
      {showButtons && (
        <Tooltip title={resetTooltip}>
          <IconButton
            className={styles.topRight}
            size='small'
            onClick={() => send('RESET_FOREGROUND')}
          >
            <ClearIcon style={{ color: buttonColor }} />
          </IconButton>
        </Tooltip>
      )}
      {showButtons && (
        <Tooltip title={prevTooltip}>
          <IconButton
            className={styles.bottomLeft}
            size='small'
            onClick={() => send('PREV_FOREGROUND')}
          >
            <ArrowBackIosIcon style={{ color: buttonColor }} />
          </IconButton>
        </Tooltip>
      )}
      {showButtons && (
        <Tooltip title={nextTooltip}>
          <IconButton
            className={styles.bottomRight}
            size='small'
            onClick={() => send('NEXT_FOREGROUND')}
          >
            <ArrowBackIosIcon style={{ color: buttonColor, transform: 'rotate(180deg)' }} />
          </IconButton>
        </Tooltip>
      )}
    </Box>
  );
}

function BackgroundBox() {
  const select = useSelect();
  const background = useSelector(select, state => state.context.background);

  const styles = useStyles();

  const labeled = useLabeled();
  const featureIndex = useSelector(labeled, state => state.context.feature);
  const feature = useFeature(featureIndex);
  const colors = useSelector(feature, state => state.context.colors);
  const color = colors[background] ?? '#000000';

  useEffect(() => {
    bind('{', () => select.send('PREV_BACKGROUND'));
    bind('}', () => select.send('NEXT_BACKGROUND'));
<<<<<<< HEAD
    return () => {
      unbind('{');
      unbind('}');
    };
=======
>>>>>>> f5e67ebc
  }, [select]);
  const [showButtons, setShowButtons] = useState(false);
  const buttonColor =
    contrast(color, '#000000') > contrast(color, '#FFFFFF') ? '#000000' : '#FFFFFF';

  const resetTooltip = (
    <span>
      Reset <kbd>Esc</kbd>
    </span>
  );

  const prevTooltip = (
    <span>
      Previous <kbd>Shift</kbd> + <kbd>[</kbd>
    </span>
  );

  const nextTooltip = (
    <span>
      Next <kbd>Shift</kbd> + <kbd>]</kbd>
    </span>
  );

  return (
    <Box
      className={styles.background}
      style={{ background: color }}
      onMouseEnter={() => setShowButtons(true)}
      onMouseLeave={() => setShowButtons(false)}
    >
      <Typography
        style={{
          color: buttonColor,
          display: 'flex',
          justifyContent: 'center',
          alignItems: 'flex-end',
        }}
      >
        {background}
      </Typography>
      {showButtons && (
        <Tooltip title={resetTooltip}>
          <IconButton
            className={styles.topRight}
            size='small'
            onClick={() => select.send('RESET_BACKGROUND')}
          >
            <ClearIcon style={{ color: buttonColor }} />
          </IconButton>
        </Tooltip>
      )}
      {showButtons && (
        <Tooltip title={prevTooltip}>
          <IconButton
            className={styles.bottomLeft}
            size='small'
            onClick={() => select.send('PREV_BACKGROUND')}
          >
            <ArrowBackIosIcon style={{ color: buttonColor }} />
          </IconButton>
        </Tooltip>
      )}
      {showButtons && (
        <Tooltip title={nextTooltip}>
          <IconButton
            className={styles.bottomRight}
            size='small'
            onClick={() => select.send('NEXT_BACKGROUND')}
          >
            <ArrowBackIosIcon style={{ color: buttonColor, transform: 'rotate(180deg)' }} />
          </IconButton>
        </Tooltip>
      )}
    </Box>
  );
}

<<<<<<< HEAD
function SelectedPalette() {
=======
export function Selected() {
  const styles = useStyles();
  return (
    <Box className={styles.palette}>
      <Box display='flex' justifyContent='center'>
        <ForegroundBox />
        <BackgroundBox />
        <Box className={styles.switchBox}>
          <SwitchButton />
        </Box>
      </Box>
    </Box>
  );
}

function Hovering() {
  return (
    <Box display='flex' justifyContent='center'>
      <HoveringBox />
    </Box>
  );
}

export default function SelectedPalette() {
>>>>>>> f5e67ebc
  const styles = useStyles();

  const select = useSelect();

  useEffect(() => {
    bind('esc', () => {
      select.send('RESET_FOREGROUND');
      select.send('RESET_BACKGROUND');
    });
    return () => unbind('esc');
  }, [select]);

  return (
    <Box display='flex' flexDirection='column'>
      <FormLabel className={styles.title}>Selected</FormLabel>
      <Selected />
      <FormLabel className={styles.title}>Hovering over</FormLabel>
      <Hovering />
    </Box>
  );
}

export default SelectedPalette;<|MERGE_RESOLUTION|>--- conflicted
+++ resolved
@@ -198,14 +198,6 @@
     bind('n', () => select.send('NEW_FOREGROUND'));
     bind('[', () => select.send('PREV_FOREGROUND'));
     bind(']', () => select.send('NEXT_FOREGROUND'));
-<<<<<<< HEAD
-    return () => {
-      unbind('n');
-      unbind('[');
-      unbind(']');
-    };
-=======
->>>>>>> f5e67ebc
   }, [select]);
 
   const [showButtons, setShowButtons] = useState(false);
@@ -316,13 +308,6 @@
   useEffect(() => {
     bind('{', () => select.send('PREV_BACKGROUND'));
     bind('}', () => select.send('NEXT_BACKGROUND'));
-<<<<<<< HEAD
-    return () => {
-      unbind('{');
-      unbind('}');
-    };
-=======
->>>>>>> f5e67ebc
   }, [select]);
   const [showButtons, setShowButtons] = useState(false);
   const buttonColor =
@@ -400,9 +385,6 @@
   );
 }
 
-<<<<<<< HEAD
-function SelectedPalette() {
-=======
 export function Selected() {
   const styles = useStyles();
   return (
@@ -427,7 +409,6 @@
 }
 
 export default function SelectedPalette() {
->>>>>>> f5e67ebc
   const styles = useStyles();
 
   const select = useSelect();
