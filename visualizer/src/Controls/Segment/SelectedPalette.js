import { FormLabel, makeStyles, Typography } from '@material-ui/core';
import Box from '@material-ui/core/Box';
import IconButton from '@material-ui/core/IconButton';
import Tooltip from '@material-ui/core/Tooltip';
import AddIcon from '@material-ui/icons/Add';
import ArrowBackIosIcon from '@material-ui/icons/ArrowBackIos';
import ClearIcon from '@material-ui/icons/Clear';
import SubdirectoryArrowLeftIcon from '@material-ui/icons/SubdirectoryArrowLeft';
import SubdirectoryArrowRightIcon from '@material-ui/icons/SubdirectoryArrowRight';
import { useSelector } from '@xstate/react';
import { bind, unbind } from 'mousetrap';
import React, { useEffect, useState } from 'react';
import { useFeature, useLabeled, useSelect } from '../../ProjectContext';

// adapted from https://stackoverflow.com/questions/9733288/how-to-programmatically-calculate-the-contrast-ratio-between-two-colors

/** Computes the luminance of a hex color like #000000. */
function luminance(hex) {
  const [r, g, b] = hex
    .substr(1)
    .match(/(\S{2})/g)
    .map(x => parseInt(x, 16));
  const a = [r, g, b].map(function (v) {
    v /= 255;
    return v <= 0.03928 ? v / 12.92 : Math.pow((v + 0.055) / 1.055, 2.4);
  });
  return a[0] * 0.2126 + a[1] * 0.7152 + a[2] * 0.0722;
}

/** Computes the contrast between two hex colors. */
function contrast(hex1, hex2) {
  var lum1 = luminance(hex1);
  var lum2 = luminance(hex2);
  var brightest = Math.max(lum1, lum2);
  var darkest = Math.min(lum1, lum2);
  return (brightest + 0.05) / (darkest + 0.05);
}

const useStyles = makeStyles(theme => ({
  title: {
    margin: theme.spacing(1),
  },
  palette: {
    position: 'relative',
    margin: theme.spacing(1),
    height: '6.5rem',
    width: '6.5rem',
  },
  hovering: {
    border: '0.25rem solid #DDDDDD',
    width: '4rem',
    height: '4rem',
    display: 'flex',
    alignContent: 'center',
    justifyContent: 'center',
    margin: theme.spacing(1),
  },
  foreground: {
    position: 'absolute',
    zIndex: 1,
    top: '0',
    left: '0',
    width: '4rem',
    height: '4rem',
    border: '0.25rem solid #DDDDDD',
    display: 'flex',
    alignContent: 'center',
    justifyContent: 'center',
  },
  background: {
    position: 'absolute',
    top: '2rem',
    left: '2rem',
    width: '4rem',
    height: '4rem',
    border: '0.25rem solid #DD0000',
    display: 'flex',
    alignContent: 'center',
    justifyContent: 'center',
  },
  swapBox: {
    position: 'absolute',
    left: '4rem',
    top: '-0.25rem',
  },
  leftArrow: {
    transform: 'rotate(-90deg)',
  },
  rightArrow: {
    position: 'absolute',
    transform: 'rotate(180deg)',
    top: '0.5rem',
    left: '0.5rem',
  },
  topLeft: {
    position: 'absolute',
    top: -5,
    left: -5,
  },
  topRight: {
    position: 'absolute',
    top: -5,
    right: -5,
  },
  bottomRight: {
    position: 'absolute',
    bottom: 0,
    right: 0,
  },
  bottomLeft: {
    position: 'absolute',
    bottom: 0,
    left: 0,
  },
}));

function SwapIcon() {
  const styles = useStyles();

  return (
    <>
      <SubdirectoryArrowLeftIcon className={styles.leftArrow} />
      <SubdirectoryArrowRightIcon className={styles.rightArrow} />
    </>
  );
}

export function SwapButton() {
  const select = useSelect();

  const tooltipText = (
    <span>
      Switch (<kbd>X</kbd>)
    </span>
  );

  useEffect(() => {
    bind('x', () => select.send('SWITCH'));
    return () => unbind('x');
  }, [select]);

  return (
    <Tooltip title={tooltipText}>
      <IconButton color='primary' onClick={() => select.send('SWITCH')}>
        <SwapIcon />
      </IconButton>
    </Tooltip>
  );
}

function HoveringBox() {
  const select = useSelect();
  const hovering = useSelector(select, state => state.context.hovering);

  const styles = useStyles();

  const labeled = useLabeled();
  const featureIndex = useSelector(labeled, state => state.context.feature);
  const feature = useFeature(featureIndex);
  const colors = useSelector(feature, state => state.context.colors);
<<<<<<< HEAD
  const color = colors[label] ?? '#000000';
=======
  const color = colors[hovering];
>>>>>>> 0eea1f77

  const buttonColor =
    contrast(color, '#000000') > contrast(color, '#FFFFFF') ? '#000000' : '#FFFFFF';

  return (
    <Box className={styles.hovering} style={{ background: color }}>
      <Typography
        style={{
          color: buttonColor,
          display: 'flex',
          justifyContent: 'center',
          alignItems: 'center',
        }}
      >
        {hovering}
      </Typography>
    </Box>
  );
}

function ForegroundBox() {
  const select = useSelect();
  const { send } = select;
  const foreground = useSelector(select, state => state.context.foreground);

  const styles = useStyles();

  const labeled = useLabeled();
  const featureIndex = useSelector(labeled, state => state.context.feature);
  const feature = useFeature(featureIndex);
  const colors = useSelector(feature, state => state.context.colors);
  const color = colors[foreground] ?? '#000000';

  useEffect(() => {
    bind('n', () => select.send('NEW_FOREGROUND'));
    bind('esc', () => select.send('RESET_FOREGROUND'));
    bind('[', () => select.send('PREV_FOREGROUND'));
    bind(']', () => select.send('NEXT_FOREGROUND'));
    return () => {
      unbind('n');
      unbind('esc');
      unbind('[');
      unbind(']');
    };
  }, [select]);

  const [showButtons, setShowButtons] = useState(false);
  const buttonColor =
    contrast(color, '#000000') > contrast(color, '#FFFFFF') ? '#000000' : '#FFFFFF';

  const newTooltip = (
    <span>
      New (<kbd>N</kbd>)
    </span>
  );

  const resetTooltip = (
    <span>
      Reset (<kbd>Esc</kbd>)
    </span>
  );

  const prevTooltip = (
    <span>
      Previous (<kbd>[</kbd>)
    </span>
  );

  const nextTooltip = (
    <span>
      Next (<kbd>]</kbd>)
    </span>
  );

  return (
    <Box
      className={styles.foreground}
      style={{ background: color }}
      onMouseEnter={() => setShowButtons(true)}
      onMouseLeave={() => setShowButtons(false)}
    >
      <Typography
        style={{
          color: buttonColor,
          display: 'flex',
          justifyContent: 'center',
          alignItems: 'center',
        }}
      >
        {foreground}
      </Typography>
      {showButtons && (
        <Tooltip title={newTooltip}>
          <IconButton
            className={styles.topLeft}
            size='small'
            onClick={() => send('NEW_FOREGROUND')}
          >
            <AddIcon style={{ color: buttonColor }} />
          </IconButton>
        </Tooltip>
      )}
      {showButtons && (
        <Tooltip title={resetTooltip}>
          <IconButton
            className={styles.topRight}
            size='small'
            onClick={() => send('RESET_FOREGROUND')}
          >
            <ClearIcon style={{ color: buttonColor }} />
          </IconButton>
        </Tooltip>
      )}
      {showButtons && (
        <Tooltip title={prevTooltip}>
          <IconButton
            className={styles.bottomLeft}
            size='small'
            onClick={() => send('PREV_FOREGROUND')}
          >
            <ArrowBackIosIcon style={{ color: buttonColor }} />
          </IconButton>
        </Tooltip>
      )}
      {showButtons && (
        <Tooltip title={nextTooltip}>
          <IconButton
            className={styles.bottomRight}
            size='small'
            onClick={() => send('NEXT_FOREGROUND')}
          >
            <ArrowBackIosIcon style={{ color: buttonColor, transform: 'rotate(180deg)' }} />
          </IconButton>
        </Tooltip>
      )}
    </Box>
  );
}

function BackgroundBox() {
  const select = useSelect();
  const background = useSelector(select, state => state.context.background);

  const styles = useStyles();

  const labeled = useLabeled();
  const featureIndex = useSelector(labeled, state => state.context.feature);
  const feature = useFeature(featureIndex);
  const colors = useSelector(feature, state => state.context.colors);
  const color = colors[background] ?? '#000000';

  useEffect(() => {
    bind('esc', () => select.send('RESET_BACKGROUND'));
    bind('{', () => select.send('PREV_BACKGROUND'));
    bind('}', () => select.send('NEXT_BACKGROUND'));
    return () => {
      unbind('esc');
      unbind('{');
      unbind('}');
    };
  }, [select]);
  const [showButtons, setShowButtons] = useState(false);
  const buttonColor =
    contrast(color, '#000000') > contrast(color, '#FFFFFF') ? '#000000' : '#FFFFFF';

  const resetTooltip = (
    <span>
      Reset (<kbd>Esc</kbd>)
    </span>
  );

  const prevTooltip = (
    <span>
      Previous (<kbd>Shift</kbd> + <kbd>[</kbd>)
    </span>
  );

  const nextTooltip = (
    <span>
      Next (<kbd>Shift</kbd> + <kbd>]</kbd>)
    </span>
  );

  return (
    <Box
      className={styles.background}
      style={{ background: color }}
      onMouseEnter={() => setShowButtons(true)}
      onMouseLeave={() => setShowButtons(false)}
    >
      <Typography
        style={{
          color: buttonColor,
          display: 'flex',
          justifyContent: 'center',
          alignItems: 'flex-end',
        }}
      >
        {background}
      </Typography>
      {showButtons && (
        <Tooltip title={resetTooltip}>
          <IconButton
            className={styles.topRight}
            size='small'
            onClick={() => select.send('RESET_BACKGROUND')}
          >
            <ClearIcon style={{ color: buttonColor }} />
          </IconButton>
        </Tooltip>
      )}
      {showButtons && (
        <Tooltip title={prevTooltip}>
          <IconButton
            className={styles.bottomLeft}
            size='small'
            onClick={() => select.send('PREV_BACKGROUND')}
          >
            <ArrowBackIosIcon style={{ color: buttonColor }} />
          </IconButton>
        </Tooltip>
      )}
      {showButtons && (
        <Tooltip title={nextTooltip}>
          <IconButton
            className={styles.bottomRight}
            size='small'
            onClick={() => select.send('NEXT_BACKGROUND')}
          >
            <ArrowBackIosIcon style={{ color: buttonColor, transform: 'rotate(180deg)' }} />
          </IconButton>
        </Tooltip>
      )}
    </Box>
  );
}

export default function SelectedPalette() {
  const styles = useStyles();

  return (
    <Box display='flex' flexDirection='column'>
      <FormLabel className={styles.title}>Selected</FormLabel>

      <Box className={styles.palette}>
        <Box display='flex' justifyContent='center'>
          <ForegroundBox />
          <BackgroundBox />
          <Box className={styles.swapBox}>
            <SwapButton />
          </Box>
        </Box>
      </Box>
      <FormLabel className={styles.title}>Hovering over</FormLabel>
      <Box display='flex' justifyContent='center'>
        <HoveringBox />
      </Box>
    </Box>
  );
}<|MERGE_RESOLUTION|>--- conflicted
+++ resolved
@@ -158,11 +158,7 @@
   const featureIndex = useSelector(labeled, state => state.context.feature);
   const feature = useFeature(featureIndex);
   const colors = useSelector(feature, state => state.context.colors);
-<<<<<<< HEAD
-  const color = colors[label] ?? '#000000';
-=======
-  const color = colors[hovering];
->>>>>>> 0eea1f77
+  const color = colors[hovering] ?? '#000000';
 
   const buttonColor =
     contrast(color, '#000000') > contrast(color, '#FFFFFF') ? '#000000' : '#FFFFFF';
