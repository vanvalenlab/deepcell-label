--- conflicted
+++ resolved
@@ -1,12 +1,8 @@
 import { Box, makeStyles } from '@material-ui/core';
 import { green } from '@material-ui/core/colors';
 import React from 'react';
-<<<<<<< HEAD
-import { useLabeled, useRaw } from '../../ServiceContext';
+import { useLabeled, useRaw } from '../../ProjectContext';
 import FrameSlider from './FrameSlider';
-=======
-import { useLabeled, useRaw } from '../../ProjectContext';
->>>>>>> 0eea1f77
 import LabeledControls from './LabeledControls/LabeledControls';
 import RawControls from './RawControls/RawControls';
 import SubmitButton from './SubmitButton';
