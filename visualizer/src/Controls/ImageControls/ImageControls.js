--- conflicted
+++ resolved
@@ -1,12 +1,7 @@
 import { Box, makeStyles } from '@material-ui/core';
 import { green } from '@material-ui/core/colors';
 import React from 'react';
-<<<<<<< HEAD
-import { useLabeled, useRaw } from '../../ServiceContext';
-=======
 import { useLabeled, useRaw } from '../../ProjectContext';
-import FrameSlider from './FrameSlider';
->>>>>>> e73ce3db
 import LabeledControls from './LabeledControls/LabeledControls';
 import RawControls from './RawControls/RawControls';
 import SubmitButton from './SubmitButton';
