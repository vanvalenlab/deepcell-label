import { Box, makeStyles } from '@material-ui/core';
import { green } from '@material-ui/core/colors';
import React from 'react';
import { useLabeled, useRaw } from '../../ProjectContext';
<<<<<<< HEAD
=======
import DownloadButton from './DownloadButton';
import FrameSlider from './FrameSlider';
>>>>>>> dce68c9a
import LabeledControls from './LabeledControls/LabeledControls';
import RawControls from './RawControls/RawControls';
import SubmitButton from './SubmitButton';

const useStyles = makeStyles(theme => ({
  root: {
    display: 'flex',
    flexDirection: 'column',
    overflow: 'hidden',
    // width: '100%',
    padding: theme.spacing(1),
  },
  buttons: {
    width: '100%',
  },
  title: {
    paddingTop: theme.spacing(1),
    paddingBottom: theme.spacing(1),
  },
  buttonProgress: {
    color: green[500],
    position: 'absolute',
    top: '50%',
    left: '50%',
    marginTop: -12,
    marginLeft: -12,
  },
}));

const ImageControls = () => {
  const styles = useStyles();

  const raw = useRaw();
  const labeled = useLabeled();

  const search = new URLSearchParams(window.location.search);
  const download = search.get('download');

  return (
    <Box id='image-controls' className={styles.root}>
<<<<<<< HEAD
      <SubmitButton className={styles.buttons} />
=======
      {download ? (
        <DownloadButton className={styles.buttons} />
      ) : (
        <SubmitButton className={styles.buttons} />
      )}
      <FrameSlider />
>>>>>>> dce68c9a
      {labeled && <LabeledControls />}
      {raw && <RawControls />}
    </Box>
  );
};

export default ImageControls;<|MERGE_RESOLUTION|>--- conflicted
+++ resolved
@@ -2,11 +2,7 @@
 import { green } from '@material-ui/core/colors';
 import React from 'react';
 import { useLabeled, useRaw } from '../../ProjectContext';
-<<<<<<< HEAD
-=======
 import DownloadButton from './DownloadButton';
-import FrameSlider from './FrameSlider';
->>>>>>> dce68c9a
 import LabeledControls from './LabeledControls/LabeledControls';
 import RawControls from './RawControls/RawControls';
 import SubmitButton from './SubmitButton';
@@ -47,16 +43,11 @@
 
   return (
     <Box id='image-controls' className={styles.root}>
-<<<<<<< HEAD
-      <SubmitButton className={styles.buttons} />
-=======
       {download ? (
         <DownloadButton className={styles.buttons} />
       ) : (
         <SubmitButton className={styles.buttons} />
       )}
-      <FrameSlider />
->>>>>>> dce68c9a
       {labeled && <LabeledControls />}
       {raw && <RawControls />}
     </Box>
