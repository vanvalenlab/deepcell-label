--- conflicted
+++ resolved
@@ -61,21 +61,11 @@
 const ChannelSelector = () => {
   const raw = useRaw();
   const names = useSelector(raw, state => state.context.channelNames);
-<<<<<<< HEAD
-
-  const grayscaleMode = useSelector(raw, state => state.context.grayscaleMode);
-  console.log(grayscaleMode);
-  const channel = useSelector(grayscaleMode, state => state.context.channel);
-
-  const onChange = e => {
-    grayscaleMode.send({ type: 'LOAD_CHANNEL', channel: Number(e.target.value) });
-=======
   const channel = useSelector(raw, state => state.context.channel);
   const numChannels = useSelector(raw, state => state.context.numChannels);
 
   const onChange = e => {
     raw.send({ type: 'LOAD_CHANNEL', channel: Number(e.target.value) });
->>>>>>> e73ce3db
   };
 
   const tooltip = (
@@ -199,13 +189,8 @@
 
   return (
     <Grid style={{ width: '100%' }} item>
-<<<<<<< HEAD
       <Grid container direction='column' m={1} className={styles.root}>
         <Grid item xs={12} container direction='row'>
-=======
-      <Grid container direction='column' m={2} justify='center' className={styles.root}>
-        <Grid container direction='row' justify='space-between'>
->>>>>>> e73ce3db
           <Grid item xs={8}>
             <ChannelSelector />
           </Grid>
@@ -213,7 +198,6 @@
             <InvertToggle channel={channel} />
           </Grid>
         </Grid>
-<<<<<<< HEAD
         <Grid item xs={12} container direction='column'>
           <Grid item xs={12} container direction='row'>
             <Box
@@ -231,13 +215,6 @@
               <BrightnessSlider channel={channel} />
               <ContrastSlider channel={channel} />
             </Box>
-=======
-        <Grid container direction='row' justify='flex-start' alignItems='center'>
-          <Grid item xs={12}>
-            <RangeSlider channel={channel} />
-            <BrightnessSlider channel={channel} />
-            <ContrastSlider channel={channel} />
->>>>>>> e73ce3db
           </Grid>
         </Grid>
       </Grid>
