--- conflicted
+++ resolved
@@ -1,11 +1,7 @@
-<<<<<<< HEAD
 import { Box, makeStyles, Typography } from '@material-ui/core';
 import { useSelector } from '@xstate/react';
-import { BrowserRouter as Router, Route, Switch } from 'react-router-dom';
+import { BrowserRouter as Router, Route, Routes } from 'react-router-dom';
 import Footer from './Footer/Footer';
-=======
-import { BrowserRouter as Router, Route, Routes } from 'react-router-dom';
->>>>>>> f5fdfd76
 import Label from './Label';
 import Load from './Load/Load';
 import NavBar from './Navbar';
@@ -83,42 +79,27 @@
   const id = new URLSearchParams(window.location.search).get('projectId');
 
   return (
-<<<<<<< HEAD
     <div className={styles.root}>
       <NavBar />
       <Router>
-        <Switch>
-          <Route path='/project'>
-            {isProjectId(id) ? (
-              <LabelProject />
-            ) : id?.split(',')?.every(isProjectId) ? (
-              <Review />
-            ) : (
-              <InvalidProjectId />
-            )}
-          </Route>
-          <Route path='/'>
-            <Load />
-          </Route>
-        </Switch>
+        <Routes>
+          <Route path='/' element={<Load />} />
+          <Route
+            path='/project'
+            element={
+              isProjectId(id) ? (
+                <LabelProject />
+              ) : id?.split(',')?.every(isProjectId) ? (
+                <Review />
+              ) : (
+                <InvalidProjectId />
+              )
+            }
+          />
+        </Routes>
       </Router>
       <Footer />
     </div>
-=======
-    <Router>
-      <Routes>
-        <Route path='/' element={<Load />} />
-        <Route
-          path='/project'
-          element={
-            <ProjectContext project={service}>
-              <Label />
-            </ProjectContext>
-          }
-        />
-      </Routes>
-    </Router>
->>>>>>> f5fdfd76
   );
 }
 
