<<<<<<< HEAD
import { useEffect } from 'react';
=======
import { createTheme, StyledEngineProvider, ThemeProvider } from '@mui/material';
import { styled } from '@mui/system';
>>>>>>> 4b984010
import { BrowserRouter as Router, Route, Routes } from 'react-router-dom';
import Footer from './Footer';
import Load from './Load';
import Loading from './Loading';
import NavBar from './Navbar';
import Label from './Project';

const Div = styled('div')``;
const theme = createTheme();

function App() {
  useEffect(() => {
    console.log(`Frontend git branch: ${process.env.REACT_APP_BRANCH}`);
    console.log(`Frontend git commit: ${process.env.REACT_APP_COMMIT}`);
    const version = fetch('/api/version');
    version
      .then((res) => res.json())
      .then((res) => {
        console.log(`Backend git branch: ${res.git_branch}`);
        console.log(`Backend git commit: ${res.git_commit}`);
      });
  }, []);

  return (
    <StyledEngineProvider injectFirst>
      <ThemeProvider theme={theme}>
        <Div
          sx={{
            boxSizing: 'border-box',
            display: 'flex',
            minHeight: '100vh',
            flexDirection: 'column',
          }}
        >
          <NavBar />
          <Router>
            <Routes>
              <Route path='/' element={<Load />} />
              <Route path='/loading' element={<Loading />} />
              <Route path='/project' element={<Label />} />
            </Routes>
          </Router>
          <Footer />
        </Div>
      </ThemeProvider>
    </StyledEngineProvider>
  );
}

export default App;<|MERGE_RESOLUTION|>--- conflicted
+++ resolved
@@ -1,9 +1,6 @@
-<<<<<<< HEAD
-import { useEffect } from 'react';
-=======
 import { createTheme, StyledEngineProvider, ThemeProvider } from '@mui/material';
 import { styled } from '@mui/system';
->>>>>>> 4b984010
+import { useEffect } from 'react';
 import { BrowserRouter as Router, Route, Routes } from 'react-router-dom';
 import Footer from './Footer';
 import Load from './Load';
