--- conflicted
+++ resolved
@@ -4,10 +4,6 @@
 import Footer from './Footer/Footer';
 import Label from './Label';
 import Load from './Load/Load';
-<<<<<<< HEAD
-import Navbar from './Navbar';
-=======
->>>>>>> f5e67ebc
 import ProjectContext from './ProjectContext';
 import QualityControlContext from './QualityControlContext';
 import { isProjectId, project, qualityControl } from './service/service';
@@ -83,9 +79,6 @@
 
   return (
     <Router>
-<<<<<<< HEAD
-      <div className={styles.root}>
-        <Navbar />
         <Switch>
           <Route path='/project'>
             {isProjectId(id) ? (
@@ -100,20 +93,6 @@
             <Load />
           </Route>
         </Switch>
-        <Footer />
-      </div>
-=======
-      <Switch>
-        <Route path='/project'>
-          <ProjectContext project={service}>
-            <Label />
-          </ProjectContext>
-        </Route>
-        <Route path='/'>
-          <Load />
-        </Route>
-      </Switch>
->>>>>>> f5e67ebc
     </Router>
   );
 }
