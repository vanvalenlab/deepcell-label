--- conflicted
+++ resolved
@@ -9,14 +9,10 @@
 import OutlineCanvas from './OutlineCanvas';
 import BrushCanvas from './BrushCanvas';
 import ThresholdCanvas from './ThresholdCanvas';
+import Typography from '@material-ui/core/Typography';
 
-<<<<<<< HEAD
+
 import { useCanvas, useToolbar, useRaw, useLabeled } from '../ServiceContext';
-=======
-// import { canvasService } from '../statechart/service';
-import { useCanvas, useTool, useChannel, useFeature } from '../ServiceContext';
-import { Typography } from '@material-ui/core';
->>>>>>> 05e97274
 
 const useStyles = makeStyles({
   canvasBox: {
@@ -32,16 +28,10 @@
   },
 });
 
-<<<<<<< HEAD
 export const Canvas = () => {
 
   const raw = useRaw();
   const labeled = useLabeled();
-=======
-export const Canvas = ({ height, width }) => {
-  const channel = useChannel();
-  const feature = useFeature();
->>>>>>> 05e97274
 
   const canvas = useCanvas();
   const sx = useSelector(canvas, state => state.context.sx);
@@ -110,21 +100,14 @@
       onMouseDown={handleMouseDown}
       onMouseUp={canvas.send}
     >
-<<<<<<< HEAD
+      { !raw && 
+        <CircularProgress style={{ margin: '25%', width:'50%', height:'50%'}} />
+      }
       {raw && <RawCanvas className={styles.canvas} />}
       {labeled && <LabeledCanvas className={styles.canvas} />}
       {labeled && <OutlineCanvas className={styles.canvas} />}
       { tool === 'brush' && <BrushCanvas className={styles.canvas} /> }
       { tool === 'threshold' && <ThresholdCanvas className={styles.canvas} /> }
-=======
-      { !channel && 
-        <CircularProgress style={{ margin: '25%', width:'50%', height:'50%'}} />
-      }
-      {channel && <RawCanvas {...canvasProps} {...styleProps} />}
-      {feature && <LabeledCanvas {...canvasProps} {...styleProps} />}
-      {feature && <OutlineCanvas {...canvasProps} {...styleProps} />}
-      {/* <BrushCanvas {...canvasProps} {...styleProps} /> */}
->>>>>>> 05e97274
     </Box>
   )
 }
