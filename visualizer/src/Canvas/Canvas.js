--- conflicted
+++ resolved
@@ -3,11 +3,7 @@
 import { makeStyles } from '@material-ui/core/styles';
 import { useSelector } from '@xstate/react';
 import React, { useEffect } from 'react';
-<<<<<<< HEAD
-import { useCanvas, useLabeled, useRaw, useSelect, useToolbar } from '../ProjectContext';
-=======
-import { useCanvas, useLabeled, useRaw, useSegment, useSelect } from '../ServiceContext';
->>>>>>> b80127ed
+import { useCanvas, useLabeled, useRaw, useSegment, useSelect } from '../ProjectContext';
 import LabeledCanvas from './Labeled/LabeledCanvas';
 import OutlineCanvas from './Labeled/OutlineCanvas';
 import RawCanvas from './Raw/RawCanvas';
