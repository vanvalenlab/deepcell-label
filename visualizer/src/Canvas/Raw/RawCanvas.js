--- conflicted
+++ resolved
@@ -1,10 +1,6 @@
 import { useSelector } from '@xstate/react';
 import React from 'react';
-<<<<<<< HEAD
-import { useRaw } from '../../ServiceContext';
-=======
-import { useImage } from '../../ProjectContext';
->>>>>>> e73ce3db
+import { useRaw } from '../../ProjectContext';
 import GrayscaleCanvas from './GrayscaleCanvas';
 import RGBCanvas from './RGBCanvas';
 
