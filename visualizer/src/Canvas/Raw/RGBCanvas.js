--- conflicted
+++ resolved
@@ -15,13 +15,8 @@
   const drawCanvas = useDrawCanvas();
 
   useEffect(() => {
-<<<<<<< HEAD
-    canvasRef.current.getContext('2d').globalCompositeOperation = 'lighter';
-  }, [canvasRef, project]);
-=======
     drawCanvas.getContext('2d').globalCompositeOperation = 'lighter';
   }, [drawCanvas, project]);
->>>>>>> 04a53b5c
 
   useEffect(() => {
     const ctx = drawCanvas.getContext('2d');
