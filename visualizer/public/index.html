<!DOCTYPE html>
<html lang="en">
  <head>
    <meta charset="utf-8" />
    <link rel="icon" href="%PUBLIC_URL%/favicon.ico" />
    <meta name="viewport" content="width=device-width, initial-scale=1" />
    <meta name="theme-color" content="#000000" />
<<<<<<< HEAD
    <meta name="description" content="Viewer for deepcell.org predictions" />
=======
    <meta
      name="description"
      content="DeepCell Label"
    />
>>>>>>> 7cbcbea3
    <link rel="apple-touch-icon" href="%PUBLIC_URL%/logo192.png" />
    <!--
      manifest.json provides metadata used when your web app is installed on a
      user's mobile device or desktop. See https://developers.google.com/web/fundamentals/web-app-manifest/
    -->
    <link rel="manifest" href="%PUBLIC_URL%/manifest.json" />
    <!--
      Notice the use of %PUBLIC_URL% in the tags above.
      It will be replaced with the URL of the `public` folder during the build.
      Only files inside the `public` folder can be referenced from the HTML.

      Unlike "/favicon.ico" or "favicon.ico", "%PUBLIC_URL%/favicon.ico" will
      work correctly both with client-side routing and a non-root public URL.
      Learn how to configure a non-root public URL by running `npm run build`.
    -->
    <link
      rel="stylesheet"
      href="https://fonts.googleapis.com/css?family=Roboto:300,400,500,700&display=swap"
    />
    <link
      href="https://fonts.googleapis.com/icon?family=Material+Icons"
      rel="stylesheet"
    />
    <title>DeepCell Label</title>
  </head>
  <body>
    <noscript>You need to enable JavaScript to run this app.</noscript>
    <div id="root"></div>
    <!--
      This HTML file is a template.
      If you open it directly in the browser, you will see an empty page.

      You can add webfonts, meta tags, or analytics to this file.
      The build step will place the bundled scripts into the <body> tag.

      To begin the development, run `npm start` or `yarn start`.
      To create a production bundle, use `npm run build` or `yarn build`.
    -->
  </body>
</html><|MERGE_RESOLUTION|>--- conflicted
+++ resolved
@@ -5,14 +5,7 @@
     <link rel="icon" href="%PUBLIC_URL%/favicon.ico" />
     <meta name="viewport" content="width=device-width, initial-scale=1" />
     <meta name="theme-color" content="#000000" />
-<<<<<<< HEAD
-    <meta name="description" content="Viewer for deepcell.org predictions" />
-=======
-    <meta
-      name="description"
-      content="DeepCell Label"
-    />
->>>>>>> 7cbcbea3
+    <meta name="description" content="DeepCell Label" />
     <link rel="apple-touch-icon" href="%PUBLIC_URL%/logo192.png" />
     <!--
       manifest.json provides metadata used when your web app is installed on a
