# Copyright 2018-2019 The Van Valen Lab at the California Institute of
# Technology (Caltech), with support from the Paul Allen Family Foundation,
# Google, & National Institutes of Health (NIH) under Grant U24CA224309-01.
# All rights reserved.
#
# Licensed under a modified Apache License, Version 2.0 (the "License");
# you may not use this file except in compliance with the License.
# You may obtain a copy of the License at
#
#     http://www.github.com/vanvalenlab/Caliban/LICENSE
#
# The Work provided may be used for non-commercial academic purposes only.
# For any other use of the Work, including commercial use, please contact:
# vanvalenlab@gmail.com
#
# Neither the name of Caltech nor the names of its contributors may be used
# to endorse or promote products derived from this software without specific
# prior written permission.
#
# Unless required by applicable law or agreed to in writing, software
# distributed under the License is distributed on an "AS IS" BASIS,
# WITHOUT WARRANTIES OR CONDITIONS OF ANY KIND, either express or implied.
# See the License for the specific language governing permissions and
# limitations under the License.
# ==============================================================================
"""Select different render modes."""
class Mode:
    def __init__(self, kind, **info):
        self.kind = kind
        self.info = info

    def __getattr__(self, attrib):
        if attrib in self.info:
            return self.info[attrib]
        raise AttributeError("Mode {} has no attribute '{}'".format(self, attrib))

    def __str__(self):
        return ("Mode('{}', ".format(self.kind) +
                ", ".join("{}={}".format(k, v) for k, v in self.info.items()) + ")")

    def render(self):
        if self.kind is None:
            return ''
        answer = "(SPACE=YES / ESC=NO)"

        try:
            filetype = self.info['filetype']
        except KeyError:
            filetype = ""

        if self.kind == "SELECTED":
            return "\nSELECTED {}".format(self.label)
        elif self.kind == "MULTIPLE":
            return "\nSELECTED {}, {}".format(self.label_1, self.label_2)
        elif self.kind == "QUESTION":
            if self.action == "SAVE":
                if filetype == "npz":
                    return ("\nSave current movie?\nSPACE=SAVE\nT=SAVE AS .TRK FILE\nESC=CANCEL")
                else:
                    return ("\nSave current movie?\nSPACE=SAVE\nESC=CANCEL")
            elif self.action == "REPLACE":
                return ("\nreplace {} with {}?\n {}".format(self.label_2, self.label_1,
                 '\nSPACE = REPLACE IN ALL FRAMES\nS = REPLACE IN THIS FRAME ONLY\nESC = CANCEL REPLACE'))
            elif self.action == "SWAP":
                return ("\nswap {} & {}?\n{}".format(self.label_2, self.label_1, 
                '\nSPACE = SWAP IN ALL FRAMES\nS = SWAP IN THIS FRAME ONLY\nESC = CANCEL SWAP'))
            elif self.action == "PARENT":
                return ("\nmake {} a daughter of {}?\n {}".format(self.label_2, self.label_1, answer))
            elif self.action == "NEW TRACK":
                return ("\ncreate new track from {} on frame {}?".format(self.label, self.frame) + 
                    "\n {}".format("(S=SINGLE FRAME / SPACE=ALL SUBSEQUENT FRAMES / ESC=NO)"))
            elif self.action == "CREATE NEW":
                return ("".format(self.label, self.frame)
                        + "\n {}".format("(S=SINGLE FRAME / SPACE=ALL SUBSEQUENT FRAMES / ESC=NO)"))
            elif self.action == "FLOOD CELL":
                return('\nSPACE = FLOOD SELECTED CELL WITH NEW LABEL\nESC = CANCEL')
            elif self.action == "TRIM PIXELS":
                return('\nSPACE = TRIM DISCONTIGUOUS PIXELS FROM CELL\nESC = CANCEL')
            elif self.action == "DELETE":
                return ('\nDelete label {} in frame {}?\n{}'.format(self.label, self.frame,
                "SPACE = CONFIRM DELETION\nESC = CANCEL DELETION"))
            elif self.action == "WATERSHED":
                return ("\nperform watershed to split {}?\n{}".format(self.label_1, answer))
            elif self.action == "PREDICT":
                return ("Predict cell ids for zstack?\nS=PREDICT THIS FRAME\nSPACE=PREDICT ALL FRAMES\nESC=CANCEL PREDICTION")
            elif self.action == "RELABEL":
<<<<<<< HEAD
                return ("Relabel cells?\nSPACE=RELABEL ALL FRAMES\nP=PRESERVE 3D INFO\nS=RELABEL THIS FRAME ONLY\nU=UNIQUELY RELABEL EACH CELL\nESC=CANCEL")
=======
                return ("Relabel cells in this frame?\nSPACE=RELABEL\nESC=CANCEL")
>>>>>>> def7423d
        elif self.kind == "PROMPT":
            if self.action == "FILL HOLE":
                return('\nselect hole to fill in cell {}'.format(self.label))
            elif self.action == "PICK COLOR":
                return('\nclick on a cell to change the brush value to that value')
            elif self.action == "DRAW BOX":
                return('\ndraw a bounding box around the area you want to threshold')
            elif self.action == "START SNAKE":
                return('\nclick to select a starting point for contour prediction')
            elif self.action == "END SNAKE":
                return('\nclick to select an ending point for contour prediction')
            elif self.action == "CONVERSION BRUSH TARGET":
                return('\nclick on the label you want to draw OVER')
            elif self.action == "CONVERSION BRUSH VALUE":
                return('\nclick on the label you want to draw WITH')
        elif self.kind == "DRAW":
            # return('\nusing conversion brush to replace {} with {}'.format(self.info['conversion_brush_target'], 
            #     self.info['conversion_brush_value']))
            return('\nusing conversion brush to replace {} with {}\nuse ESC to leave this mode'.format(self.conversion_brush_target, 
                self.conversion_brush_value))
        else:
            return ''


    @staticmethod
    def none():
        return Mode(None)<|MERGE_RESOLUTION|>--- conflicted
+++ resolved
@@ -62,12 +62,12 @@
                 return ("\nreplace {} with {}?\n {}".format(self.label_2, self.label_1,
                  '\nSPACE = REPLACE IN ALL FRAMES\nS = REPLACE IN THIS FRAME ONLY\nESC = CANCEL REPLACE'))
             elif self.action == "SWAP":
-                return ("\nswap {} & {}?\n{}".format(self.label_2, self.label_1, 
+                return ("\nswap {} & {}?\n{}".format(self.label_2, self.label_1,
                 '\nSPACE = SWAP IN ALL FRAMES\nS = SWAP IN THIS FRAME ONLY\nESC = CANCEL SWAP'))
             elif self.action == "PARENT":
                 return ("\nmake {} a daughter of {}?\n {}".format(self.label_2, self.label_1, answer))
             elif self.action == "NEW TRACK":
-                return ("\ncreate new track from {} on frame {}?".format(self.label, self.frame) + 
+                return ("\ncreate new track from {} on frame {}?".format(self.label, self.frame) +
                     "\n {}".format("(S=SINGLE FRAME / SPACE=ALL SUBSEQUENT FRAMES / ESC=NO)"))
             elif self.action == "CREATE NEW":
                 return ("".format(self.label, self.frame)
@@ -84,11 +84,7 @@
             elif self.action == "PREDICT":
                 return ("Predict cell ids for zstack?\nS=PREDICT THIS FRAME\nSPACE=PREDICT ALL FRAMES\nESC=CANCEL PREDICTION")
             elif self.action == "RELABEL":
-<<<<<<< HEAD
                 return ("Relabel cells?\nSPACE=RELABEL ALL FRAMES\nP=PRESERVE 3D INFO\nS=RELABEL THIS FRAME ONLY\nU=UNIQUELY RELABEL EACH CELL\nESC=CANCEL")
-=======
-                return ("Relabel cells in this frame?\nSPACE=RELABEL\nESC=CANCEL")
->>>>>>> def7423d
         elif self.kind == "PROMPT":
             if self.action == "FILL HOLE":
                 return('\nselect hole to fill in cell {}'.format(self.label))
@@ -105,9 +101,9 @@
             elif self.action == "CONVERSION BRUSH VALUE":
                 return('\nclick on the label you want to draw WITH')
         elif self.kind == "DRAW":
-            # return('\nusing conversion brush to replace {} with {}'.format(self.info['conversion_brush_target'], 
+            # return('\nusing conversion brush to replace {} with {}'.format(self.info['conversion_brush_target'],
             #     self.info['conversion_brush_value']))
-            return('\nusing conversion brush to replace {} with {}\nuse ESC to leave this mode'.format(self.conversion_brush_target, 
+            return('\nusing conversion brush to replace {} with {}\nuse ESC to leave this mode'.format(self.conversion_brush_target,
                 self.conversion_brush_value))
         else:
             return ''
