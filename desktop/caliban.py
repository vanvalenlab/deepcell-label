--- conflicted
+++ resolved
@@ -112,13 +112,6 @@
                                  y_location=self.y, x_location=self.x)
                 self.highlighted_cell_one = label
                 self.highlighted_cell_two = -1
-<<<<<<< HEAD
-            else:
-                self.mode = Mode.none()
-                self.highlighted_cell_one = -1
-                self.highlighted_cell_two = -1
-=======
->>>>>>> 71c2e608
         elif self.mode.kind == "SELECTED":
             frame = self.tracked[self.current_frame]
             label = int(frame[self.y, self.x])
@@ -134,18 +127,12 @@
                                  frame_2=self.current_frame,
                                  y2_location = self.y,
                                  x2_location = self.x)
-<<<<<<< HEAD
-=======
             #deselect cells if click on background 
->>>>>>> 71c2e608
             else:
                 self.mode = Mode.none()
                 self.highlighted_cell_one = -1
                 self.highlighted_cell_two = -1
-<<<<<<< HEAD
-=======
         #if already have two cells selected, click again to reselect the second cell
->>>>>>> 71c2e608
         elif self.mode.kind == "MULTIPLE":
             frame = self.tracked[self.current_frame]
             label = int(frame[self.y, self.x])
@@ -160,10 +147,7 @@
                                  frame_2=self.current_frame,
                                  y2_location = self.y,
                                  x2_location = self.x)
-<<<<<<< HEAD
-=======
             #deselect cells if click on background                 
->>>>>>> 71c2e608
             else:
                 self.mode = Mode.none()
                 self.highlighted_cell_one = -1
@@ -248,15 +232,10 @@
             if self.mode.kind == "MULTIPLE":
                 self.mode = Mode("QUESTION",
                                  action="WATERSHED", **self.mode.info)
-<<<<<<< HEAD
-        if symbol == key.H:
-            self.highlight = not self.highlight
-=======
         #no prompt needed to toggle highlight mode
         if symbol == key.H:
             self.highlight = not self.highlight
         #cycle through highlighted cells
->>>>>>> 71c2e608
         if symbol == key.EQUAL:
             if self.mode.kind == "SELECTED":
                 if self.highlighted_cell_one < self.num_tracks:
