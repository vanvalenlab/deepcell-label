# This workflow will install Python dependencies, run tests and lint with a single version of Python
# For more information see: https://help.github.com/actions/language-and-framework-guides/using-python-with-github-actions

name: tests

on: [push, pull_request]

jobs:
  frontend-tests:
    runs-on: ubuntu-latest

    strategy:
      matrix:
        node-version: [12.x, 14.x, 16.x, 17.x]

    steps:
      - uses: actions/checkout@v1

      - name: Use Node.js ${{ matrix.node-version }}
        uses: actions/setup-node@v1
        with:
          node-version: ${{ matrix.node-version }}

      - name: Cache node_modules
        uses: actions/cache@v2
        with:
          path: 'visualizer/**/node_modules'
          key: ${{ runner.os }}-modules-${{ hashFiles('visualizer/**/yarn.lock') }}
          restore-keys: |
            ${{ runner.os }}-yarn-
            ${{ runner.os }}-

      - name: Yarn Install
        working-directory: visualizer
        run: yarn

      - name: Lint
        working-directory: visualizer
        run: yarn lint

      - name: Unit Tests
        working-directory: visualizer
        run: yarn test --coverage
        env:
          CI: true

      - name: Coveralls Parallel
        uses: coverallsapp/github-action@master
        env:
          COVERALLS_REPO_TOKEN: ${{ secrets.COVERALLS_REPO_TOKEN }}
        with:
          base-path: visualizer
          path-to-lcov: visualizer/coverage/lcov.info
          github-token: ${{ secrets.github_token }}
          flag-name: node-${{ matrix.node-version }}
          parallel: true

  backend-tests:
    runs-on: ubuntu-latest

    strategy:
      matrix:
<<<<<<< HEAD
        python-version: [3.7, 3.8, 3.9, '3.10']
=======
        python-version: ['3.7', '3.8', '3.9', '3.10']
>>>>>>> 98b5ddca

    steps:
      - uses: actions/checkout@v2

      - name: Set up Python ${{ matrix.python-version }}
        uses: actions/setup-python@v2
        with:
          python-version: ${{ matrix.python-version }}

      - name: Cache pip
        uses: actions/cache@v2
        with:
          # This path is specific to Ubuntu
          path: ~/.cache/pip
          # Look to see if there is a cache hit for the corresponding requirements file
          key: ${{ runner.os }}-pip-${{ hashFiles('requirements.txt') }}
          restore-keys: |
            ${{ runner.os }}-pip-
            ${{ runner.os }}-

      - name: Install Dependencies
        run: |
          python -m pip install --upgrade pip
          pip install -r requirements.txt
          pip install -r requirements-test.txt

      - name: Run PyTest
        run: |
          pytest deepcell_label --cov deepcell_label --flake8

      - name: Coveralls
        if: env.COVERALLS_REPO_TOKEN != null
        env:
          COVERALLS_REPO_TOKEN: ${{ secrets.COVERALLS_REPO_TOKEN }}
          COVERALLS_FLAG_NAME: python-${{ matrix.python-version }}
          COVERALLS_PARALLEL: true
        run: |
          coveralls

  coveralls:
    name: Finish Coveralls
    needs: [frontend-tests, backend-tests]
    runs-on: ubuntu-latest
    steps:
      - name: Coveralls Finished
        uses: coverallsapp/github-action@master
        with:
          github-token: ${{ secrets.GITHUB_TOKEN }}
          parallel-finished: true<|MERGE_RESOLUTION|>--- conflicted
+++ resolved
@@ -60,11 +60,7 @@
 
     strategy:
       matrix:
-<<<<<<< HEAD
-        python-version: [3.7, 3.8, 3.9, '3.10']
-=======
         python-version: ['3.7', '3.8', '3.9', '3.10']
->>>>>>> 98b5ddca
 
     steps:
       - uses: actions/checkout@v2
